export LC_ALL=C # Ensure consistent sort order across platforms.
SORT_CMD="sort -f"

DIR=$(dirname "$0")
if [[ ! -d "$DIR" ]]; then DIR="$PWD"; fi
. "$DIR/fennec-paths.sh"
  
echo "Copying to $ANDROID ($SERVICES)..."

WARNING="These files are managed in the android-sync repo. Do not modify directly, or your changes will be lost."
echo "Creating README.txt."
echo $WARNING > $SERVICES/README.txt

echo "Copying background tests..."
BACKGROUND_TESTS_DIR=$ANDROID/tests/background/junit3
mkdir -p $BACKGROUND_TESTS_DIR

BACKGROUND_SRC_DIR="test/src/org/mozilla/gecko/background"
BACKGROUND_TESTHELPERS_SRC_DIR="src/main/java/org/mozilla/gecko/background/testhelpers"

BACKGROUND_TESTS_JAVA_FILES=$(find \
  $BACKGROUND_SRC_DIR/* \
  $BACKGROUND_TESTHELPERS_SRC_DIR/* \
  -name '*.java' \
  | sed "s,^$BACKGROUND_SRC_DIR,src," \
  | sed "s,^$BACKGROUND_TESTHELPERS_SRC_DIR,src/testhelpers," \
  | $SORT_CMD)

BACKGROUND_TESTS_RES_FILES=$(find \
  "test/res" \
  -type f \
  | sed "s,^test/res,res," \
  | $SORT_CMD)

mkdir -p $BACKGROUND_TESTS_DIR/src
rsync -C -a \
  $BACKGROUND_SRC_DIR/* \
  $BACKGROUND_TESTS_DIR/src

mkdir -p $BACKGROUND_TESTS_DIR/src/testhelpers
rsync -C -a \
  $BACKGROUND_TESTHELPERS_SRC_DIR/* \
  $BACKGROUND_TESTS_DIR/src/testhelpers

rsync -C -a \
  test/res \
  $BACKGROUND_TESTS_DIR

rsync -C -a \
  test/AndroidManifest.xml.in \
  $BACKGROUND_TESTS_DIR
echo "Copying background tests... done."

echo "Copying manifests..."
rsync -a manifests $SERVICES/

echo "Copying sources. All use of R must be compiled with Fennec."
SOURCEROOT="src/main/java/org/mozilla/gecko"
BACKGROUNDSOURCEDIR="$SOURCEROOT/background"
BROWSERIDSOURCEDIR="$SOURCEROOT/browserid"
FXASOURCEDIR="$SOURCEROOT/fxa"
SYNCSOURCEDIR="$SOURCEROOT/sync"
TOKENSERVERSOURCEDIR="$SOURCEROOT/tokenserver"
SOURCEFILES=$(find \
  "$BACKGROUNDSOURCEDIR" \
  "$BROWSERIDSOURCEDIR" \
  "$FXASOURCEDIR" \
  "$SYNCSOURCEDIR" \
  "$TOKENSERVERSOURCEDIR" \
  -name '*.java' \
  -and -not -name 'AnnouncementsConstants.java' \
  -and -not -name 'HealthReportConstants.java' \
  -and -not -name 'GlobalConstants.java' \
  -and -not -name 'BrowserContract.java' \
  -and -not -name 'AppConstants.java' \
  -and -not -name 'FxAccountConstants.java' \
  -and -not -name 'SysInfo.java' \
  -and -not -name 'SyncConstants.java' \
  -and -not -path '*testhelpers*' \
  | sed "s,$SOURCEROOT/,," | $SORT_CMD)

rsync -C \
  --exclude 'AppConstants.java' \
  --exclude 'SysInfo.java' \
  --exclude 'GlobalConstants.java' \
  --exclude 'AnnouncementsConstants.java' \
  --exclude 'HealthReportConstants.java' \
  --exclude '*.in' \
  --exclude '*testhelper*' \
  -a $BACKGROUNDSOURCEDIR $ANDROID/base/

rsync -C \
  --exclude '*.in' \
  -a $BROWSERIDSOURCEDIR $ANDROID/base/

rsync -C \
  --exclude 'FxAccountConstants.java' \
  --exclude '*.in' \
  -a $FXASOURCEDIR $ANDROID/base/

rsync -C \
  --exclude 'AppConstants.java' \
  --exclude 'SysInfo.java' \
  --exclude 'SyncConstants.java' \
  --exclude 'BrowserContract.java' \
  --exclude '*.in' \
  --exclude '*testhelper*' \
  -a $SYNCSOURCEDIR $ANDROID/base/

rsync -C \
  --exclude '*.in' \
  -a $TOKENSERVERSOURCEDIR $ANDROID/base/

echo "Copying preprocessed constants files."
PREPROCESS_FILES="\
  background/common/GlobalConstants.java \
  fxa/FxAccountConstants.java \
  sync/SyncConstants.java \
  background/announcements/AnnouncementsConstants.java \
  background/healthreport/HealthReportConstants.java"
cp $BACKGROUNDSOURCEDIR/common/GlobalConstants.java.in $ANDROID/base/background/common/
cp $FXASOURCEDIR/FxAccountConstants.java.in $ANDROID/base/fxa/
cp $SYNCSOURCEDIR/SyncConstants.java.in $ANDROID/base/sync/
cp $BACKGROUNDSOURCEDIR/announcements/AnnouncementsConstants.java.in $ANDROID/base/background/announcements/
cp $BACKGROUNDSOURCEDIR/healthreport/HealthReportConstants.java.in $ANDROID/base/background/healthreport/

echo "Copying internal dependency sources."
mkdir -p $ANDROID/thirdparty/ch/boye/httpclientandroidlib/
mkdir -p $ANDROID/thirdparty/org/json/simple/
mkdir -p $ANDROID/thirdparty/org/mozilla/apache/

APACHEDIR="src/main/java/org/mozilla/apache/"
APACHEFILES=$(find "$APACHEDIR" -name '*.java' | sed "s,$APACHEDIR/,org/mozilla/apache/," | $SORT_CMD)
rsync -C -a $APACHEDIR $ANDROID/thirdparty/org/mozilla/apache/

echo "Copying external dependency sources."
JSONLIB=external/json-simple-1.1/src/org/json/simple/
HTTPLIB=external/httpclientandroidlib/httpclientandroidlib/src/ch/boye/httpclientandroidlib/
JSONLIBFILES=$(find "$JSONLIB" -name '*.java' | sed "s,$JSONLIB/,org/json/simple/," | $SORT_CMD)
HTTPLIBFILES=$(find "$HTTPLIB" -name '*.java' | sed "s,$HTTPLIB/,ch/boye/httpclientandroidlib/," | $SORT_CMD)
rsync -C -a $HTTPLIB $ANDROID/thirdparty/ch/boye/httpclientandroidlib/
rsync -C -a $JSONLIB $ANDROID/thirdparty/org/json/simple/
cp external/json-simple-1.1/LICENSE.txt $ANDROID/thirdparty/org/json/simple/

# Creating Makefile for Mozilla.
MKFILE=$ANDROID/base/android-services-files.mk
echo "Creating makefile for including in the Mozilla build system at $MKFILE"
cat tools/makefile_mpl.txt > $MKFILE
echo "# $WARNING" >> $MKFILE

# Write a list of files to a Makefile variable.
# turn
# VAR:=1.java 2.java
# into
# VAR:=\
#   1.java \
#   2.java \
#   $(NULL)
function dump_mkfile_variable {
    output_file=$MKFILE
    variable_name=$1
    shift

    echo "$variable_name := \\" >> $output_file
    for var in "$@" ; do
        for f in $var ; do
            echo "  $f \\" >> $output_file
        done
    done
    echo "  \$(NULL)" >> $output_file
    echo "" >> $output_file
}

# Write a list of files to a mozbuild variable.
# turn
# VAR:=1.java 2.java
# into
# VAR += [\
#   '1.java',
#   '2.java',
# ]
function dump_mozbuild_variable {
    output_file=$1
    variable_name=$2
    shift
    shift

    echo "$variable_name += [" >> $output_file
    for var in "$@" ; do
        for f in $var ; do
            echo "    '$f'," >> $output_file
        done
    done
    echo "]" >> $output_file
}

<<<<<<< HEAD
SYNC_RES_LAYOUT=$(find res/layout -name '*.xml' | $SORT_CMD)
SYNC_RES_VALUES="res/values/sync_styles.xml"
SYNC_RES_VALUES_V11="res/values-v11/sync_styles.xml"
SYNC_RES_VALUES_LARGE_V11="res/values-large-v11/sync_styles.xml"
# XML resources that do not need to be preprocessed.
SYNC_RES_XML=$(find res/xml -name '*.xml' | $SORT_CMD)
=======
# Prefer PNGs in drawable-*: Android lint complains about PNG files in drawable.
SYNC_RES=$(find res -name 'sync*' \( -name '*.xml' -or -name '*.png' \) | sed 's,res/,resources/,' | $SORT_CMD)
>>>>>>> bd8ceb72

dump_mkfile_variable "SYNC_PP_JAVA_FILES" "$PREPROCESS_FILES"
dump_mkfile_variable "SYNC_JAVA_FILES" "$SOURCEFILES"

dump_mkfile_variable "SYNC_THIRDPARTY_JAVA_FILES" "$HTTPLIBFILES" "$JSONLIBFILES" "$APACHEFILES"

# Creating moz.build file for Mozilla.
MOZBUILDFILE=$ANDROID/base/android-services.mozbuild
echo "Creating moz.build file for including in the Mozilla build system at $MOZBUILDFILE"
cat tools/mozbuild_mpl.txt > $MOZBUILDFILE

dump_mozbuild_variable $MOZBUILDFILE "ANDROID_RESFILES" "$SYNC_RES"

# Creating Makefile for Mozilla.
MKFILE=$ANDROID/tests/background/junit3/android-services-files.mk
echo "Creating background tests makefile for including in the Mozilla build system at $MKFILE"
cat tools/makefile_mpl.txt > $MKFILE
echo "# $WARNING" >> $MKFILE
dump_mkfile_variable "BACKGROUND_TESTS_JAVA_FILES" "$BACKGROUND_TESTS_JAVA_FILES"

# Creating moz.build for Mozilla.
MOZBUILDFILE=$ANDROID/tests/background/junit3/android-services.mozbuild
echo "Creating background tests moz.build file for including in the Mozilla build system at $MOZBUILDFILE"
cat tools/mozbuild_mpl.txt > $MOZBUILDFILE
dump_mozbuild_variable $MOZBUILDFILE "ANDROID_RESFILES" "$BACKGROUND_TESTS_RES_FILES"

# Finished creating Makefile for Mozilla.

true > $SERVICES/preprocess-sources.mn
for f in $PREPROCESS_FILES ; do
    echo $f >> $SERVICES/preprocess-sources.mn
done

echo "Writing README."
echo $WARNING > $ANDROID/base/sync/README.txt
echo $WARNING > $ANDROID/thirdparty/ch/boye/httpclientandroidlib/README.txt
true > $SERVICES/java-sources.mn
for f in $SOURCEFILES ; do
    echo $f >> $SERVICES/java-sources.mn
done

true > $SERVICES/java-third-party-sources.mn
for f in $HTTPLIBFILES $JSONLIBFILES $APACHEFILES ; do
    echo $f >> $SERVICES/java-third-party-sources.mn
done

echo "Copying resources..."
# I'm guessing these go here.
rsync -a --exclude 'icon.png' --exclude 'ic_status_logo.png' res/drawable $ANDROID/base/resources/
rsync -a --exclude 'icon.png' --exclude 'ic_status_logo.png' res/drawable-hdpi $ANDROID/base/resources/
rsync -a --exclude 'icon.png' --exclude 'ic_status_logo.png' res/drawable-mdpi $ANDROID/base/resources/
rsync -a --exclude 'icon.png' --exclude 'ic_status_logo.png' res/drawable-ldpi $ANDROID/base/resources/
rsync -a res/layout/*.xml $ANDROID/base/resources/layout/
rsync -a res/values/sync_styles.xml $ANDROID/base/resources/values/
rsync -a res/values-v11/sync_styles.xml $ANDROID/base/resources/values-v11/
rsync -a res/values-large-v11/sync_styles.xml $ANDROID/base/resources/values-large-v11/
rsync -a res/xml/*.xml $ANDROID/base/resources/xml/
rsync -a strings/strings.xml.in $SERVICES/
rsync -a strings/sync_strings.dtd.in $ANDROID/base/locales/en-US/sync_strings.dtd

echo "res/values/sync_styles.xml " > $SERVICES/android-values-resources.mn
echo "res/values-large-v11/sync_styles.xml " > $SERVICES/android-values-resources.mn
find res/layout         -name '*.xml' | $SORT_CMD > $SERVICES/android-layout-resources.mn
find res/drawable       -not -name 'icon.png' -not -name 'ic_status_logo.png' \( -name '*.xml' -or -name '*.png' \) | sed "s,res/,mobile/android/base/resources/," | $SORT_CMD > $SERVICES/android-drawable-resources.mn
find res/drawable-ldpi  -not -name 'icon.png' -not -name 'ic_status_logo.png' \( -name '*.xml' -or -name '*.png' \) | sed "s,res/,mobile/android/base/resources/," | $SORT_CMD > $SERVICES/android-drawable-ldpi-resources.mn
find res/drawable-mdpi  -not -name 'icon.png' -not -name 'ic_status_logo.png' \( -name '*.xml' -or -name '*.png' \) | sed "s,res/,mobile/android/base/resources/," | $SORT_CMD > $SERVICES/android-drawable-mdpi-resources.mn
find res/drawable-hdpi  -not -name 'icon.png' -not -name 'ic_status_logo.png' \( -name '*.xml' -or -name '*.png' \) | sed "s,res/,mobile/android/base/resources/," | $SORT_CMD > $SERVICES/android-drawable-hdpi-resources.mn
# We manually manage res/xml in the Fennec Makefile.

echo "Done."<|MERGE_RESOLUTION|>--- conflicted
+++ resolved
@@ -194,17 +194,8 @@
     echo "]" >> $output_file
 }
 
-<<<<<<< HEAD
-SYNC_RES_LAYOUT=$(find res/layout -name '*.xml' | $SORT_CMD)
-SYNC_RES_VALUES="res/values/sync_styles.xml"
-SYNC_RES_VALUES_V11="res/values-v11/sync_styles.xml"
-SYNC_RES_VALUES_LARGE_V11="res/values-large-v11/sync_styles.xml"
-# XML resources that do not need to be preprocessed.
-SYNC_RES_XML=$(find res/xml -name '*.xml' | $SORT_CMD)
-=======
 # Prefer PNGs in drawable-*: Android lint complains about PNG files in drawable.
-SYNC_RES=$(find res -name 'sync*' \( -name '*.xml' -or -name '*.png' \) | sed 's,res/,resources/,' | $SORT_CMD)
->>>>>>> bd8ceb72
+SYNC_RES=$(find res \( -name 'sync*' -or -name 'fxa*' \) \( -name '*.xml' -or -name '*.png' \) | sed 's,res/,resources/,' | $SORT_CMD)
 
 dump_mkfile_variable "SYNC_PP_JAVA_FILES" "$PREPROCESS_FILES"
 dump_mkfile_variable "SYNC_JAVA_FILES" "$SOURCEFILES"
