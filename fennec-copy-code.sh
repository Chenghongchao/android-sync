export LC_ALL=C # Ensure consistent sort order across platforms.
SORT_CMD="sort -f"

DIR=$(dirname "$0")
if [[ ! -d "$DIR" ]]; then DIR="$PWD"; fi
. "$DIR/fennec-paths.sh"
  
echo "Copying to $ANDROID ($SERVICES)..."

WARNING="These files are managed in the android-sync repo. Do not modify directly, or your changes will be lost."
echo "Creating README.txt."
echo $WARNING > $SERVICES/README.txt

echo "Copying background tests..."
BACKGROUND_TESTS_DIR=$ANDROID/tests/background/junit3
mkdir -p $BACKGROUND_TESTS_DIR

BACKGROUND_SRC_DIR="test/src/org/mozilla/gecko/background"
BACKGROUND_TESTHELPERS_SRC_DIR="src/main/java/org/mozilla/gecko/background/testhelpers"

BACKGROUND_TESTS_JAVA_FILES=$(find \
  $BACKGROUND_SRC_DIR/* \
  $BACKGROUND_TESTHELPERS_SRC_DIR/* \
  -name '*.java' \
  | sed "s,^$BACKGROUND_SRC_DIR,src," \
  | sed "s,^$BACKGROUND_TESTHELPERS_SRC_DIR,src/testhelpers," \
  | $SORT_CMD)

BACKGROUND_TESTS_RES_FILES=$(find \
  "test/res" \
  -type f \
  | sed "s,^test/res,res," \
  | $SORT_CMD)

mkdir -p $BACKGROUND_TESTS_DIR/src
rsync -C -a \
  $BACKGROUND_SRC_DIR/* \
  $BACKGROUND_TESTS_DIR/src

mkdir -p $BACKGROUND_TESTS_DIR/src/testhelpers
rsync -C -a \
  $BACKGROUND_TESTHELPERS_SRC_DIR/* \
  $BACKGROUND_TESTS_DIR/src/testhelpers

rsync -C -a \
  test/res \
  $BACKGROUND_TESTS_DIR

rsync -C -a \
  test/AndroidManifest.xml.in \
  $BACKGROUND_TESTS_DIR
echo "Copying background tests... done."

echo "Copying manifests..."
rsync -a manifests $SERVICES/

echo "Copying sources. All use of R must be compiled with Fennec."
SOURCEROOT="src/main/java/org/mozilla/gecko"
FXASOURCEDIR="$SOURCEROOT/fxa"
SYNCSOURCEDIR="$SOURCEROOT/sync"
BACKGROUNDSOURCEDIR="$SOURCEROOT/background"
SOURCEFILES=$(find "$BACKGROUNDSOURCEDIR" "$FXASOURCEDIR" "$SYNCSOURCEDIR" \
  -name '*.java' \
  -and -not -name 'AnnouncementsConstants.java' \
  -and -not -name 'HealthReportConstants.java' \
  -and -not -name 'GlobalConstants.java' \
  -and -not -name 'BrowserContract.java' \
  -and -not -name 'AppConstants.java' \
  -and -not -name 'FxAccountConstants.java' \
  -and -not -name 'SysInfo.java' \
  -and -not -name 'SyncConstants.java' \
  -and -not -path '*testhelpers*' \
  | sed "s,$SOURCEROOT/,," | $SORT_CMD)

rsync -C \
  --exclude 'AppConstants.java' \
  --exclude 'SysInfo.java' \
  --exclude 'SyncConstants.java' \
  --exclude 'BrowserContract.java' \
  --exclude '*.in' \
  --exclude '*testhelper*' \
  -a $SYNCSOURCEDIR $ANDROID/base/

rsync -C \
  --exclude 'AppConstants.java' \
  --exclude 'SysInfo.java' \
  --exclude 'GlobalConstants.java' \
  --exclude 'AnnouncementsConstants.java' \
  --exclude 'HealthReportConstants.java' \
  --exclude '*.in' \
  --exclude '*testhelper*' \
  -a $BACKGROUNDSOURCEDIR $ANDROID/base/

rsync -C \
  --exclude 'FxAccountConstants.java' \
  --exclude '*.in' \
  -a $FXASOURCEDIR $ANDROID/base/

echo "Copying preprocessed constants files."
PREPROCESS_FILES="\
  background/common/GlobalConstants.java \
<<<<<<< HEAD
  fxa/FxAccountConstants.java \
=======
>>>>>>> eacae8eb
  sync/SyncConstants.java \
  background/announcements/AnnouncementsConstants.java \
  background/healthreport/HealthReportConstants.java"
cp $BACKGROUNDSOURCEDIR/common/GlobalConstants.java.in $ANDROID/base/background/common/
cp $FXASOURCEDIR/FxAccountConstants.java.in $ANDROID/base/fxa/
cp $SYNCSOURCEDIR/SyncConstants.java.in $ANDROID/base/sync/
cp $BACKGROUNDSOURCEDIR/announcements/AnnouncementsConstants.java.in $ANDROID/base/background/announcements/
cp $BACKGROUNDSOURCEDIR/healthreport/HealthReportConstants.java.in $ANDROID/base/background/healthreport/

PP_XML_RESOURCES=" \
<<<<<<< HEAD
  fxaccount_authenticator \
  fxaccount_bookmarks_syncadapter \
  fxaccount_history_syncadapter \
  fxaccount_passwords_syncadapter \
  fxaccount_tabs_syncadapter \
  sync_authenticator \
  sync_syncadapter \
  sync_options"
=======
  sync_authenticator \
  sync_options \
  sync_syncadapter \
  "
>>>>>>> eacae8eb
for pp in ${PP_XML_RESOURCES} ; do
  echo "Copying preprocessed ${pp}.xml."
  cp ${pp}.xml.template $ANDROID/base/resources/xml/${pp}.xml.in
done

echo "Copying internal dependency sources."
APACHEDIR="src/main/java/org/mozilla/apache"
APACHEFILES=$(find "$APACHEDIR" -name '*.java' | sed "s,$APACHEDIR/,apache/," | $SORT_CMD)
rsync -C -a $APACHEDIR $ANDROID/base/

echo "Copying external dependency sources."
JSONLIB=external/json-simple-1.1/src/org/json/simple
HTTPLIB=external/httpclientandroidlib/httpclientandroidlib/src/ch/boye/httpclientandroidlib
JSONLIBFILES=$(find "$JSONLIB" -name '*.java' | sed "s,$JSONLIB/,json-simple/," | $SORT_CMD)
HTTPLIBFILES=$(find "$HTTPLIB" -name '*.java' | sed "s,$HTTPLIB/,httpclientandroidlib/," | $SORT_CMD)
mkdir -p $ANDROID/base/json-simple/
rsync -C -a $HTTPLIB $ANDROID/base/
rsync -C -a $JSONLIB/ $ANDROID/base/json-simple/
cp external/json-simple-1.1/LICENSE.txt $ANDROID/base/json-simple/

# Creating Makefile for Mozilla.
MKFILE=$ANDROID/base/android-services-files.mk
echo "Creating makefile for including in the Mozilla build system at $MKFILE"
cat tools/makefile_mpl.txt > $MKFILE
echo "# $WARNING" >> $MKFILE

# Write a list of files to a Makefile variable.
# turn
# VAR:=1.java 2.java
# into
# VAR:=\
#   1.java \
#   2.java \
#   $(NULL)
function dump_mkfile_variable {
    output_file=$MKFILE
    variable_name=$1
    shift

    echo "$variable_name := \\" >> $output_file
    for var in "$@" ; do
        for f in $var ; do
            echo "  $f \\" >> $output_file
        done
    done
    echo "  \$(NULL)" >> $output_file
    echo "" >> $output_file
}

# Prefer PNGs in drawable-*: Android lint complains about PNG files in drawable.
SYNC_RES_DRAWABLE=$(find res/drawable -not -name 'icon.png' -not -name 'ic_status_logo.png' \( -name '*.xml' \) | $SORT_CMD)

SYNC_RES_DRAWABLE_LDPI=$(find res/drawable-ldpi  -not -name 'icon.png' -not -name 'ic_status_logo.png' \( -name '*.xml' -or -name '*.png' \) | $SORT_CMD)
SYNC_RES_DRAWABLE_MDPI=$(find res/drawable-mdpi  -not -name 'icon.png' -not -name 'ic_status_logo.png' \( -name '*.xml' -or -name '*.png' \) | $SORT_CMD)
SYNC_RES_DRAWABLE_HDPI=$(find res/drawable-hdpi  -not -name 'icon.png' -not -name 'ic_status_logo.png' \( -name '*.xml' -or -name '*.png' \) | $SORT_CMD)

SYNC_RES_LAYOUT=$(find res/layout -name '*.xml' | $SORT_CMD)
SYNC_RES_VALUES="res/values/sync_styles.xml"
SYNC_RES_VALUES_V11="res/values-v11/sync_styles.xml"
SYNC_RES_VALUES_LARGE_V11="res/values-large-v11/sync_styles.xml"
# XML resources that do not need to be preprocessed.
SYNC_RES_XML=""
# XML resources that need to be preprocessed.
SYNC_PP_RES_XML=""
for pp in ${PP_XML_RESOURCES} ; do
  SYNC_PP_RES_XML="res/xml/${pp}.xml ${SYNC_PP_RES_XML}"
done

dump_mkfile_variable "SYNC_PP_JAVA_FILES" "$PREPROCESS_FILES"
dump_mkfile_variable "SYNC_JAVA_FILES" "$SOURCEFILES"

dump_mkfile_variable "SYNC_RES_DRAWABLE" "$SYNC_RES_DRAWABLE"
dump_mkfile_variable "SYNC_RES_DRAWABLE_LDPI" "$SYNC_RES_DRAWABLE_LDPI"
dump_mkfile_variable "SYNC_RES_DRAWABLE_MDPI" "$SYNC_RES_DRAWABLE_MDPI"
dump_mkfile_variable "SYNC_RES_DRAWABLE_HDPI" "$SYNC_RES_DRAWABLE_HDPI"

dump_mkfile_variable "SYNC_RES_LAYOUT" "$SYNC_RES_LAYOUT"
dump_mkfile_variable "SYNC_RES_VALUES" "$SYNC_RES_VALUES"
dump_mkfile_variable "SYNC_RES_VALUES_V11" "$SYNC_RES_VALUES_V11"
dump_mkfile_variable "SYNC_RES_VALUES_LARGE_V11" "$SYNC_RES_VALUES_LARGE_V11"
dump_mkfile_variable "SYNC_RES_XML" "$SYNC_RES_XML"
dump_mkfile_variable "SYNC_PP_RES_XML" "$SYNC_PP_RES_XML"

dump_mkfile_variable "SYNC_THIRDPARTY_JAVA_FILES" "$HTTPLIBFILES" "$JSONLIBFILES" "$APACHEFILES"


# Creating Makefile for Mozilla.
MKFILE=$ANDROID/tests/background/junit3/android-services-files.mk
echo "Creating background tests makefile for including in the Mozilla build system at $MKFILE"
cat tools/makefile_mpl.txt > $MKFILE
echo "# $WARNING" >> $MKFILE
dump_mkfile_variable "BACKGROUND_TESTS_JAVA_FILES" "$BACKGROUND_TESTS_JAVA_FILES"
dump_mkfile_variable "BACKGROUND_TESTS_RES_FILES" "$BACKGROUND_TESTS_RES_FILES"

# Finished creating Makefile for Mozilla.

true > $SERVICES/preprocess-sources.mn
for f in $PREPROCESS_FILES ; do
    echo $f >> $SERVICES/preprocess-sources.mn
done

echo "Writing README."
echo $WARNING > $ANDROID/base/sync/README.txt
echo $WARNING > $ANDROID/base/httpclientandroidlib/README.txt
true > $SERVICES/java-sources.mn
for f in $SOURCEFILES ; do
    echo $f >> $SERVICES/java-sources.mn
done

true > $SERVICES/java-third-party-sources.mn
for f in $HTTPLIBFILES $JSONLIBFILES $APACHEFILES ; do
    echo $f >> $SERVICES/java-third-party-sources.mn
done

echo "Copying resources..."
# I'm guessing these go here.
rsync -a --exclude 'icon.png' --exclude 'ic_status_logo.png' res/drawable $ANDROID/base/resources/
rsync -a --exclude 'icon.png' --exclude 'ic_status_logo.png' res/drawable-hdpi $ANDROID/base/resources/
rsync -a --exclude 'icon.png' --exclude 'ic_status_logo.png' res/drawable-mdpi $ANDROID/base/resources/
rsync -a --exclude 'icon.png' --exclude 'ic_status_logo.png' res/drawable-ldpi $ANDROID/base/resources/
rsync -a res/layout/*.xml $ANDROID/base/resources/layout/
rsync -a res/values/sync_styles.xml $ANDROID/base/resources/values/
rsync -a res/values-v11/sync_styles.xml $ANDROID/base/resources/values-v11/
rsync -a res/values-large-v11/sync_styles.xml $ANDROID/base/resources/values-large-v11/
rsync -a res/xml/*.xml $ANDROID/base/resources/xml/
rsync -a strings/strings.xml.in $SERVICES/
rsync -a strings/sync_strings.dtd.in $ANDROID/base/locales/en-US/sync_strings.dtd

echo "res/values/sync_styles.xml " > $SERVICES/android-values-resources.mn
echo "res/values-large-v11/sync_styles.xml " > $SERVICES/android-values-resources.mn
find res/layout         -name '*.xml' | $SORT_CMD > $SERVICES/android-layout-resources.mn
find res/drawable       -not -name 'icon.png' -not -name 'ic_status_logo.png' \( -name '*.xml' -or -name '*.png' \) | sed "s,res/,mobile/android/base/resources/," | $SORT_CMD > $SERVICES/android-drawable-resources.mn
find res/drawable-ldpi  -not -name 'icon.png' -not -name 'ic_status_logo.png' \( -name '*.xml' -or -name '*.png' \) | sed "s,res/,mobile/android/base/resources/," | $SORT_CMD > $SERVICES/android-drawable-ldpi-resources.mn
find res/drawable-mdpi  -not -name 'icon.png' -not -name 'ic_status_logo.png' \( -name '*.xml' -or -name '*.png' \) | sed "s,res/,mobile/android/base/resources/," | $SORT_CMD > $SERVICES/android-drawable-mdpi-resources.mn
find res/drawable-hdpi  -not -name 'icon.png' -not -name 'ic_status_logo.png' \( -name '*.xml' -or -name '*.png' \) | sed "s,res/,mobile/android/base/resources/," | $SORT_CMD > $SERVICES/android-drawable-hdpi-resources.mn
# We manually manage res/xml in the Fennec Makefile.

# These seem to get copied anyway.
for pp in ${PP_XML_RESOURCES} ; do
<<<<<<< HEAD
  rm $ANDROID/base/resources/xml/${pp}.xml
=======
  rm -f $ANDROID/base/resources/xml/${pp}.xml
>>>>>>> eacae8eb
done

echo "Done."<|MERGE_RESOLUTION|>--- conflicted
+++ resolved
@@ -99,10 +99,7 @@
 echo "Copying preprocessed constants files."
 PREPROCESS_FILES="\
   background/common/GlobalConstants.java \
-<<<<<<< HEAD
   fxa/FxAccountConstants.java \
-=======
->>>>>>> eacae8eb
   sync/SyncConstants.java \
   background/announcements/AnnouncementsConstants.java \
   background/healthreport/HealthReportConstants.java"
@@ -113,21 +110,15 @@
 cp $BACKGROUNDSOURCEDIR/healthreport/HealthReportConstants.java.in $ANDROID/base/background/healthreport/
 
 PP_XML_RESOURCES=" \
-<<<<<<< HEAD
   fxaccount_authenticator \
   fxaccount_bookmarks_syncadapter \
   fxaccount_history_syncadapter \
   fxaccount_passwords_syncadapter \
   fxaccount_tabs_syncadapter \
   sync_authenticator \
-  sync_syncadapter \
-  sync_options"
-=======
-  sync_authenticator \
   sync_options \
   sync_syncadapter \
   "
->>>>>>> eacae8eb
 for pp in ${PP_XML_RESOURCES} ; do
   echo "Copying preprocessed ${pp}.xml."
   cp ${pp}.xml.template $ANDROID/base/resources/xml/${pp}.xml.in
@@ -267,11 +258,7 @@
 
 # These seem to get copied anyway.
 for pp in ${PP_XML_RESOURCES} ; do
-<<<<<<< HEAD
-  rm $ANDROID/base/resources/xml/${pp}.xml
-=======
   rm -f $ANDROID/base/resources/xml/${pp}.xml
->>>>>>> eacae8eb
 done
 
 echo "Done."