--- conflicted
+++ resolved
@@ -42,6 +42,8 @@
 import org.mozilla.android.sync.repositories.InvalidRequestException;
 import org.mozilla.android.sync.repositories.Repository;
 import org.mozilla.android.sync.repositories.RepositorySession;
+import org.mozilla.android.sync.repositories.delegates.RepositorySessionBeginDelegate;
+import org.mozilla.android.sync.repositories.delegates.RepositorySessionFinishDelegate;
 import org.mozilla.android.sync.repositories.delegates.RepositorySessionCreationDelegate;
 import org.mozilla.android.sync.repositories.delegates.RepositorySessionFetchRecordsDelegate;
 import org.mozilla.android.sync.repositories.delegates.RepositorySessionGuidsSinceDelegate;
@@ -62,6 +64,16 @@
       RepositorySessionCreationDelegate callbackReciever, Context context, long lastSyncTimestamp) {
     super(repository, callbackReciever, lastSyncTimestamp);
     dbHelper = new BookmarksDatabaseHelper(context);
+  }
+
+  @Override
+  public void begin(RepositorySessionBeginDelegate receiver) {
+    receiver.onBeginSucceeded();
+  }
+
+  @Override
+  public void finish(RepositorySessionFinishDelegate receiver) {
+    receiver.onFinishSucceeded();
   }
 
   // guids since method and thread
@@ -288,19 +300,6 @@
     }
   }
 
-<<<<<<< HEAD
-  @Override
-  public void begin(RepositorySessionDelegate receiver) {
-    receiver.beginCallback(RepoStatusCode.DONE);
-  }
-
-  @Override
-  public void finish(RepositorySessionDelegate receiver) {
-    receiver.finishCallback(RepoStatusCode.DONE);
-  }
-
-=======
->>>>>>> db50d01d
   private BookmarkRecord reconcileBookmarks(BookmarkRecord local, BookmarkRecord remote) {
     // Do modifications on local since we always want to keep guid and androidId from local
 
@@ -339,6 +338,4 @@
 
     return newer;
   }
-
-  
 }