--- conflicted
+++ resolved
@@ -1,1172 +1,3 @@
-<<<<<<< HEAD
-
-
-
-<!DOCTYPE html>
-<html>
-  <head>
-    <meta charset='utf-8'>
-    <meta http-equiv="X-UA-Compatible" content="chrome=1">
-        <title>pom.xml at develop from mozilla-services/android-sync - GitHub</title>
-    <link rel="search" type="application/opensearchdescription+xml" href="/opensearch.xml" title="GitHub" />
-    <link rel="fluid-icon" href="https://github.com/fluidicon.png" title="GitHub" />
-
-    
-    
-
-    <meta content="authenticity_token" name="csrf-param" />
-<meta content="yeJqkPfjllCu6q64G91kcKB3d0NjRUcfju7AFbZFWS0=" name="csrf-token" />
-
-    <link href="https://a248.e.akamai.net/assets.github.com/stylesheets/bundles/github-1466a474df3266374a31ba70824fab405ba48240.css" media="screen" rel="stylesheet" type="text/css" />
-    
-
-    <script src="https://a248.e.akamai.net/assets.github.com/javascripts/bundles/jquery-2bdf48207f435863de9c5786265d27d992c7f6c0.js" type="text/javascript"></script>
-    <script src="https://a248.e.akamai.net/assets.github.com/javascripts/bundles/github-68d680d89cf702cc67c2ebb0b261548622d05ce3.js" type="text/javascript"></script>
-    
-
-      <link rel='permalink' href='/mozilla-services/android-sync/blob/29ab7299317f12b329f4a8e4207c05de73d51b1f/pom.xml'>
-
-    <meta name="description" content="android-sync - New java Sync client for Fennec" />
-  <link href="https://github.com/mozilla-services/android-sync/commits/develop.atom" rel="alternate" title="Recent Commits to android-sync:develop" type="application/atom+xml" />
-
-  </head>
-
-
-  <body class="logged_out page-blob   env-production ">
-    
-
-
-    
-
-      <div id="header" class="true clearfix">
-        <div class="container clearfix">
-          <a class="site-logo" href="https://github.com">
-            <!--[if IE]>
-            <img alt="GitHub" class="github-logo" src="https://a248.e.akamai.net/assets.github.com/images/modules/header/logov7.png?1323882799" />
-            <img alt="GitHub" class="github-logo-hover" src="https://a248.e.akamai.net/assets.github.com/images/modules/header/logov7-hover.png?1324325436" />
-            <![endif]-->
-            <img alt="GitHub" class="github-logo-4x" height="30" src="https://a248.e.akamai.net/assets.github.com/images/modules/header/logov7@4x.png?1323882799" />
-            <img alt="GitHub" class="github-logo-4x-hover" height="30" src="https://a248.e.akamai.net/assets.github.com/images/modules/header/logov7@4x-hover.png?1324325436" />
-          </a>
-
-                  <!--
-      make sure to use fully qualified URLs here since this nav
-      is used on error pages on other domains
-    -->
-    <ul class="top-nav logged_out">
-        <li class="pricing"><a href="https://github.com/plans">Signup and Pricing</a></li>
-        <li class="explore"><a href="https://github.com/explore">Explore GitHub</a></li>
-      <li class="features"><a href="https://github.com/features">Features</a></li>
-        <li class="blog"><a href="https://github.com/blog">Blog</a></li>
-      <li class="login"><a href="https://github.com/login?return_to=%2Fmozilla-services%2Fandroid-sync%2Fblob%2Fdevelop%2Fpom.xml">Login</a></li>
-    </ul>
-
-
-
-          
-        </div>
-      </div>
-
-      
-
-            <div class="site">
-      <div class="container">
-        <div class="pagehead repohead instapaper_ignore readability-menu">
-
-
-        <div class="title-actions-bar">
-          <h1>
-            <a href="/mozilla-services">mozilla-services</a> /
-            <strong><a href="/mozilla-services/android-sync" class="js-current-repository">android-sync</a></strong>
-          </h1>
-          
-
-
-
-              <ul class="pagehead-actions">
-
-
-          <li><a href="/login?return_to=%2Fmozilla-services%2Fandroid-sync" class="minibutton btn-watch watch-button entice tooltipped leftwards" rel="nofollow" title="You must be logged in to use this feature"><span><span class="icon"></span>Watch</span></a></li>
-          <li><a href="/login?return_to=%2Fmozilla-services%2Fandroid-sync" class="minibutton btn-fork fork-button entice tooltipped leftwards" rel="nofollow" title="You must be logged in to use this feature"><span><span class="icon"></span>Fork</span></a></li>
-
-
-      <li class="repostats">
-        <ul class="repo-stats">
-          <li class="watchers ">
-            <a href="/mozilla-services/android-sync/watchers" title="Watchers" class="tooltipped downwards">
-              10
-            </a>
-          </li>
-          <li class="forks">
-            <a href="/mozilla-services/android-sync/network" title="Forks" class="tooltipped downwards">
-              4
-            </a>
-          </li>
-        </ul>
-      </li>
-    </ul>
-
-        </div>
-
-          
-
-  <ul class="tabs">
-    <li><a href="/mozilla-services/android-sync/tree/develop" class="selected" highlight="repo_sourcerepo_downloadsrepo_commitsrepo_tagsrepo_branches">Code</a></li>
-    <li><a href="/mozilla-services/android-sync/network" highlight="repo_networkrepo_fork_queue">Network</a>
-    <li><a href="/mozilla-services/android-sync/pulls" highlight="repo_pulls">Pull Requests <span class='counter'>1</span></a></li>
-
-      <li><a href="/mozilla-services/android-sync/issues" highlight="repo_issues">Issues <span class='counter'>1</span></a></li>
-
-
-    <li><a href="/mozilla-services/android-sync/graphs" highlight="repo_graphsrepo_contributors">Stats &amp; Graphs</a></li>
-
-  </ul>
-
-  
-<div class="frame frame-center tree-finder" style="display:none"
-      data-tree-list-url="/mozilla-services/android-sync/tree-list/29ab7299317f12b329f4a8e4207c05de73d51b1f"
-      data-blob-url-prefix="/mozilla-services/android-sync/blob/29ab7299317f12b329f4a8e4207c05de73d51b1f"
-    >
-
-  <div class="breadcrumb">
-    <b><a href="/mozilla-services/android-sync">android-sync</a></b> /
-    <input class="tree-finder-input js-navigation-enable" type="text" name="query" autocomplete="off" spellcheck="false">
-  </div>
-
-    <div class="octotip">
-      <p>
-        <a href="/mozilla-services/android-sync/dismiss-tree-finder-help" class="dismiss js-dismiss-tree-list-help" title="Hide this notice forever" rel="nofollow">Dismiss</a>
-        <strong>Octotip:</strong> You've activated the <em>file finder</em>
-        by pressing <span class="kbd">t</span> Start typing to filter the
-        file list. Use <span class="kbd badmono">↑</span> and
-        <span class="kbd badmono">↓</span> to navigate,
-        <span class="kbd">enter</span> to view files.
-      </p>
-    </div>
-
-  <table class="tree-browser" cellpadding="0" cellspacing="0">
-    <tr class="js-header"><th>&nbsp;</th><th>name</th></tr>
-    <tr class="js-no-results no-results" style="display: none">
-      <th colspan="2">No matching files</th>
-    </tr>
-    <tbody class="js-results-list js-navigation-container" data-navigation-enable-mouse>
-    </tbody>
-  </table>
-</div>
-
-<div id="jump-to-line" style="display:none">
-  <h2>Jump to Line</h2>
-  <form>
-    <input class="textfield" type="text">
-    <div class="full-button">
-      <button type="submit" class="classy">
-        <span>Go</span>
-      </button>
-    </div>
-  </form>
-</div>
-
-
-<div class="subnav-bar">
-
-  <ul class="actions">
-    
-      <li class="switcher">
-
-        <div class="context-menu-container js-menu-container">
-          <span class="text">Current branch:</span>
-          <a href="#"
-             class="minibutton bigger switcher context-menu-button js-menu-target js-commitish-button btn-branch repo-tree"
-             data-master-branch="master"
-             data-ref="develop">
-            <span><span class="icon"></span>develop</span>
-          </a>
-
-          <div class="context-pane commitish-context js-menu-content">
-            <a href="javascript:;" class="close js-menu-close"></a>
-            <div class="context-title">Switch Branches/Tags</div>
-            <div class="context-body pane-selector commitish-selector js-filterable-commitishes">
-              <div class="filterbar">
-                <div class="placeholder-field js-placeholder-field">
-                  <label class="placeholder" for="context-commitish-filter-field" data-placeholder-mode="sticky">Filter branches/tags</label>
-                  <input type="text" id="context-commitish-filter-field" class="commitish-filter" />
-                </div>
-
-                <ul class="tabs">
-                  <li><a href="#" data-filter="branches" class="selected">Branches</a></li>
-                  <li><a href="#" data-filter="tags">Tags</a></li>
-                </ul>
-              </div>
-
-                <div class="commitish-item branch-commitish selector-item">
-                  <h4>
-                      <a href="/mozilla-services/android-sync/blob/activity-flow-fixing/pom.xml" data-name="activity-flow-fixing" rel="nofollow">activity-flow-fixing</a>
-                  </h4>
-                </div>
-                <div class="commitish-item branch-commitish selector-item">
-                  <h4>
-                      <a href="/mozilla-services/android-sync/blob/AndroidGlobalStore/pom.xml" data-name="AndroidGlobalStore" rel="nofollow">AndroidGlobalStore</a>
-                  </h4>
-                </div>
-                <div class="commitish-item branch-commitish selector-item">
-                  <h4>
-                      <a href="/mozilla-services/android-sync/blob/b716804-uri/pom.xml" data-name="b716804-uri" rel="nofollow">b716804-uri</a>
-                  </h4>
-                </div>
-                <div class="commitish-item branch-commitish selector-item">
-                  <h4>
-                      <a href="/mozilla-services/android-sync/blob/batch-upload/pom.xml" data-name="batch-upload" rel="nofollow">batch-upload</a>
-                  </h4>
-                </div>
-                <div class="commitish-item branch-commitish selector-item">
-                  <h4>
-                      <a href="/mozilla-services/android-sync/blob/bug-fixes/pom.xml" data-name="bug-fixes" rel="nofollow">bug-fixes</a>
-                  </h4>
-                </div>
-                <div class="commitish-item branch-commitish selector-item">
-                  <h4>
-                      <a href="/mozilla-services/android-sync/blob/content-providers/pom.xml" data-name="content-providers" rel="nofollow">content-providers</a>
-                  </h4>
-                </div>
-                <div class="commitish-item branch-commitish selector-item">
-                  <h4>
-                      <a href="/mozilla-services/android-sync/blob/crypto/pom.xml" data-name="crypto" rel="nofollow">crypto</a>
-                  </h4>
-                </div>
-                <div class="commitish-item branch-commitish selector-item">
-                  <h4>
-                      <a href="/mozilla-services/android-sync/blob/deliverable-0.1/pom.xml" data-name="deliverable-0.1" rel="nofollow">deliverable-0.1</a>
-                  </h4>
-                </div>
-                <div class="commitish-item branch-commitish selector-item">
-                  <h4>
-                      <a href="/mozilla-services/android-sync/blob/develop/pom.xml" data-name="develop" rel="nofollow">develop</a>
-                  </h4>
-                </div>
-                <div class="commitish-item branch-commitish selector-item">
-                  <h4>
-                      <a href="/mozilla-services/android-sync/blob/develop-jpake-merge/pom.xml" data-name="develop-jpake-merge" rel="nofollow">develop-jpake-merge</a>
-                  </h4>
-                </div>
-                <div class="commitish-item branch-commitish selector-item">
-                  <h4>
-                      <a href="/mozilla-services/android-sync/blob/develop-liuche/pom.xml" data-name="develop-liuche" rel="nofollow">develop-liuche</a>
-                  </h4>
-                </div>
-                <div class="commitish-item branch-commitish selector-item">
-                  <h4>
-                      <a href="/mozilla-services/android-sync/blob/incremental/pom.xml" data-name="incremental" rel="nofollow">incremental</a>
-                  </h4>
-                </div>
-                <div class="commitish-item branch-commitish selector-item">
-                  <h4>
-                      <a href="/mozilla-services/android-sync/blob/jpake-b/pom.xml" data-name="jpake-b" rel="nofollow">jpake-b</a>
-                  </h4>
-                </div>
-                <div class="commitish-item branch-commitish selector-item">
-                  <h4>
-                      <a href="/mozilla-services/android-sync/blob/jpake-branch/pom.xml" data-name="jpake-branch" rel="nofollow">jpake-branch</a>
-                  </h4>
-                </div>
-                <div class="commitish-item branch-commitish selector-item">
-                  <h4>
-                      <a href="/mozilla-services/android-sync/blob/jvoll/duplicate-commits/pom.xml" data-name="jvoll/duplicate-commits" rel="nofollow">jvoll/duplicate-commits</a>
-                  </h4>
-                </div>
-                <div class="commitish-item branch-commitish selector-item">
-                  <h4>
-                      <a href="/mozilla-services/android-sync/blob/liuche-aborted/pom.xml" data-name="liuche-aborted" rel="nofollow">liuche-aborted</a>
-                  </h4>
-                </div>
-                <div class="commitish-item branch-commitish selector-item">
-                  <h4>
-                      <a href="/mozilla-services/android-sync/blob/manifest/pom.xml" data-name="manifest" rel="nofollow">manifest</a>
-                  </h4>
-                </div>
-                <div class="commitish-item branch-commitish selector-item">
-                  <h4>
-                      <a href="/mozilla-services/android-sync/blob/marina/remove-cast-warnings/pom.xml" data-name="marina/remove-cast-warnings" rel="nofollow">marina/remove-cast-warnings</a>
-                  </h4>
-                </div>
-                <div class="commitish-item branch-commitish selector-item">
-                  <h4>
-                      <a href="/mozilla-services/android-sync/blob/marina/sql-injection/pom.xml" data-name="marina/sql-injection" rel="nofollow">marina/sql-injection</a>
-                  </h4>
-                </div>
-                <div class="commitish-item branch-commitish selector-item">
-                  <h4>
-                      <a href="/mozilla-services/android-sync/blob/master/pom.xml" data-name="master" rel="nofollow">master</a>
-                  </h4>
-                </div>
-                <div class="commitish-item branch-commitish selector-item">
-                  <h4>
-                      <a href="/mozilla-services/android-sync/blob/maven_reporting/pom.xml" data-name="maven_reporting" rel="nofollow">maven_reporting</a>
-                  </h4>
-                </div>
-                <div class="commitish-item branch-commitish selector-item">
-                  <h4>
-                      <a href="/mozilla-services/android-sync/blob/nalexander/test-global-session/pom.xml" data-name="nalexander/test-global-session" rel="nofollow">nalexander/test-global-session</a>
-                  </h4>
-                </div>
-                <div class="commitish-item branch-commitish selector-item">
-                  <h4>
-                      <a href="/mozilla-services/android-sync/blob/nalexander/test-http-header-error-parsing/pom.xml" data-name="nalexander/test-http-header-error-parsing" rel="nofollow">nalexander/test-http-header-error-parsing</a>
-                  </h4>
-                </div>
-                <div class="commitish-item branch-commitish selector-item">
-                  <h4>
-                      <a href="/mozilla-services/android-sync/blob/nalexander/test-http-header-parsing/pom.xml" data-name="nalexander/test-http-header-parsing" rel="nofollow">nalexander/test-http-header-parsing</a>
-                  </h4>
-                </div>
-                <div class="commitish-item branch-commitish selector-item">
-                  <h4>
-                      <a href="/mozilla-services/android-sync/blob/net/pom.xml" data-name="net" rel="nofollow">net</a>
-                  </h4>
-                </div>
-                <div class="commitish-item branch-commitish selector-item">
-                  <h4>
-                      <a href="/mozilla-services/android-sync/blob/new-nit-fixing/pom.xml" data-name="new-nit-fixing" rel="nofollow">new-nit-fixing</a>
-                  </h4>
-                </div>
-                <div class="commitish-item branch-commitish selector-item">
-                  <h4>
-                      <a href="/mozilla-services/android-sync/blob/node-assignment/pom.xml" data-name="node-assignment" rel="nofollow">node-assignment</a>
-                  </h4>
-                </div>
-                <div class="commitish-item branch-commitish selector-item">
-                  <h4>
-                      <a href="/mozilla-services/android-sync/blob/pair-fail-fix/pom.xml" data-name="pair-fail-fix" rel="nofollow">pair-fail-fix</a>
-                  </h4>
-                </div>
-                <div class="commitish-item branch-commitish selector-item">
-                  <h4>
-                      <a href="/mozilla-services/android-sync/blob/pair-reflow/pom.xml" data-name="pair-reflow" rel="nofollow">pair-reflow</a>
-                  </h4>
-                </div>
-                <div class="commitish-item branch-commitish selector-item">
-                  <h4>
-                      <a href="/mozilla-services/android-sync/blob/reapply-test-fix/pom.xml" data-name="reapply-test-fix" rel="nofollow">reapply-test-fix</a>
-                  </h4>
-                </div>
-                <div class="commitish-item branch-commitish selector-item">
-                  <h4>
-                      <a href="/mozilla-services/android-sync/blob/repositories/pom.xml" data-name="repositories" rel="nofollow">repositories</a>
-                  </h4>
-                </div>
-                <div class="commitish-item branch-commitish selector-item">
-                  <h4>
-                      <a href="/mozilla-services/android-sync/blob/rnewman/jvoll-refactoring/pom.xml" data-name="rnewman/jvoll-refactoring" rel="nofollow">rnewman/jvoll-refactoring</a>
-                  </h4>
-                </div>
-                <div class="commitish-item branch-commitish selector-item">
-                  <h4>
-                      <a href="/mozilla-services/android-sync/blob/rnewman/wired-up/pom.xml" data-name="rnewman/wired-up" rel="nofollow">rnewman/wired-up</a>
-                  </h4>
-                </div>
-                <div class="commitish-item branch-commitish selector-item">
-                  <h4>
-                      <a href="/mozilla-services/android-sync/blob/string-changes/pom.xml" data-name="string-changes" rel="nofollow">string-changes</a>
-                  </h4>
-                </div>
-
-                <div class="commitish-item tag-commitish selector-item">
-                  <h4>
-                      <a href="/mozilla-services/android-sync/blob/v0.1-initial/pom.xml" data-name="v0.1-initial" rel="nofollow">v0.1-initial</a>
-                  </h4>
-                </div>
-                <div class="commitish-item tag-commitish selector-item">
-                  <h4>
-                      <a href="/mozilla-services/android-sync/blob/v0.1.2-fixes/pom.xml" data-name="v0.1.2-fixes" rel="nofollow">v0.1.2-fixes</a>
-                  </h4>
-                </div>
-                <div class="commitish-item tag-commitish selector-item">
-                  <h4>
-                      <a href="/mozilla-services/android-sync/blob/v0.1.1-license/pom.xml" data-name="v0.1.1-license" rel="nofollow">v0.1.1-license</a>
-                  </h4>
-                </div>
-
-              <div class="no-results" style="display:none">Nothing to show</div>
-            </div>
-          </div><!-- /.commitish-context-context -->
-        </div>
-
-      </li>
-  </ul>
-
-  <ul class="subnav">
-    <li><a href="/mozilla-services/android-sync/tree/develop" class="selected" highlight="repo_source">Files</a></li>
-    <li><a href="/mozilla-services/android-sync/commits/develop" highlight="repo_commits">Commits</a></li>
-    <li><a href="/mozilla-services/android-sync/branches" class="" highlight="repo_branches" rel="nofollow">Branches <span class="counter">34</span></a></li>
-    <li><a href="/mozilla-services/android-sync/tags" class="" highlight="repo_tags">Tags <span class="counter">3</span></a></li>
-    <li><a href="/mozilla-services/android-sync/downloads" class="blank" highlight="repo_downloads">Downloads <span class="counter">0</span></a></li>
-  </ul>
-
-</div>
-
-  
-  
-  
-
-
-          
-
-        </div><!-- /.repohead -->
-
-        
-
-
-
-
-  
-  <p class="last-commit">Latest commit to the <strong>develop</strong> branch</p>
-
-<div class="commit commit-tease js-details-container">
-  <p class="commit-title ">
-      <a href="/mozilla-services/android-sync/commit/29ab7299317f12b329f4a8e4207c05de73d51b1f" class="message">Merge branch 'rnewman/bug-718048' into develop</a>
-      
-  </p>
-  <div class="commit-meta">
-    <a href="/mozilla-services/android-sync/commit/29ab7299317f12b329f4a8e4207c05de73d51b1f" class="sha-block">commit <span class="sha">29ab729931</span></a>
-
-    <div class="authorship">
-      <img class="gravatar" height="20" src="https://secure.gravatar.com/avatar/a7ba256a88de65d34125b63e22c1abf2?s=140&amp;d=https://a248.e.akamai.net/assets.github.com%2Fimages%2Fgravatars%2Fgravatar-140.png" width="20" />
-      <span class="author-name"><a href="/rnewman">rnewman</a></span>
-      authored <time class="js-relative-date" datetime="2012-01-14T00:11:14-08:00" title="2012-01-14 00:11:14">January 14, 2012</time>
-
-    </div>
-  </div>
-</div>
-
-
-<!-- block_view_fragment_key: views4/v8/blob:v15:2602598:mozilla-services/android-sync:74b5e97b90978a799f73182e0a4cd80b9885f81d:600376dffeb79835ede4a0b285078036 -->
-  <div id="slider">
-
-    <div class="breadcrumb" data-path="pom.xml/">
-      <b><a href="/mozilla-services/android-sync/tree/29ab7299317f12b329f4a8e4207c05de73d51b1f" class="js-rewrite-sha">android-sync</a></b> / pom.xml       <span style="display:none" id="clippy_1467" class="clippy-text">pom.xml</span>
-      
-      <object classid="clsid:d27cdb6e-ae6d-11cf-96b8-444553540000"
-              width="110"
-              height="14"
-              class="clippy"
-              id="clippy" >
-      <param name="movie" value="https://a248.e.akamai.net/assets.github.com/flash/clippy.swf?1261951368?v5"/>
-      <param name="allowScriptAccess" value="always" />
-      <param name="quality" value="high" />
-      <param name="scale" value="noscale" />
-      <param NAME="FlashVars" value="id=clippy_1467&amp;copied=copied!&amp;copyto=copy to clipboard">
-      <param name="bgcolor" value="#FFFFFF">
-      <param name="wmode" value="opaque">
-      <embed src="https://a248.e.akamai.net/assets.github.com/flash/clippy.swf?1261951368?v5"
-             width="110"
-             height="14"
-             name="clippy"
-             quality="high"
-             allowScriptAccess="always"
-             type="application/x-shockwave-flash"
-             pluginspage="http://www.macromedia.com/go/getflashplayer"
-             FlashVars="id=clippy_1467&amp;copied=copied!&amp;copyto=copy to clipboard"
-             bgcolor="#FFFFFF"
-             wmode="opaque"
-      />
-      </object>
-      
-
-    </div>
-
-    <div class="frames">
-      <div class="frame frame-center" data-path="pom.xml/" data-permalink-url="/mozilla-services/android-sync/blob/29ab7299317f12b329f4a8e4207c05de73d51b1f/pom.xml" data-title="pom.xml at develop from mozilla-services/android-sync - GitHub" data-type="blob">
-          <ul class="big-actions">
-            <li><a class="file-edit-link minibutton js-rewrite-sha" href="/mozilla-services/android-sync/edit/29ab7299317f12b329f4a8e4207c05de73d51b1f/pom.xml" data-method="post" rel="nofollow"><span>Edit this file</span></a></li>
-          </ul>
-
-        <div id="files">
-          <div class="file">
-            <div class="meta">
-              <div class="info">
-                <span class="icon"><img alt="Txt" height="16" src="https://a248.e.akamai.net/assets.github.com/images/icons/txt.png?1252203928" width="16" /></span>
-                <span class="mode" title="File Mode">100644</span>
-                  <span>247 lines (245 sloc)</span>
-                <span>8.435 kb</span>
-              </div>
-              <ul class="actions">
-                <li><a href="/mozilla-services/android-sync/raw/develop/pom.xml" id="raw-url">raw</a></li>
-                  <li><a href="/mozilla-services/android-sync/blame/develop/pom.xml">blame</a></li>
-                <li><a href="/mozilla-services/android-sync/commits/develop/pom.xml" rel="nofollow">history</a></li>
-              </ul>
-            </div>
-              <div class="data type-xml">
-      <table cellpadding="0" cellspacing="0" class="lines">
-        <tr>
-          <td>
-            <pre class="line_numbers"><span id="L1" rel="#L1">1</span>
-<span id="L2" rel="#L2">2</span>
-<span id="L3" rel="#L3">3</span>
-<span id="L4" rel="#L4">4</span>
-<span id="L5" rel="#L5">5</span>
-<span id="L6" rel="#L6">6</span>
-<span id="L7" rel="#L7">7</span>
-<span id="L8" rel="#L8">8</span>
-<span id="L9" rel="#L9">9</span>
-<span id="L10" rel="#L10">10</span>
-<span id="L11" rel="#L11">11</span>
-<span id="L12" rel="#L12">12</span>
-<span id="L13" rel="#L13">13</span>
-<span id="L14" rel="#L14">14</span>
-<span id="L15" rel="#L15">15</span>
-<span id="L16" rel="#L16">16</span>
-<span id="L17" rel="#L17">17</span>
-<span id="L18" rel="#L18">18</span>
-<span id="L19" rel="#L19">19</span>
-<span id="L20" rel="#L20">20</span>
-<span id="L21" rel="#L21">21</span>
-<span id="L22" rel="#L22">22</span>
-<span id="L23" rel="#L23">23</span>
-<span id="L24" rel="#L24">24</span>
-<span id="L25" rel="#L25">25</span>
-<span id="L26" rel="#L26">26</span>
-<span id="L27" rel="#L27">27</span>
-<span id="L28" rel="#L28">28</span>
-<span id="L29" rel="#L29">29</span>
-<span id="L30" rel="#L30">30</span>
-<span id="L31" rel="#L31">31</span>
-<span id="L32" rel="#L32">32</span>
-<span id="L33" rel="#L33">33</span>
-<span id="L34" rel="#L34">34</span>
-<span id="L35" rel="#L35">35</span>
-<span id="L36" rel="#L36">36</span>
-<span id="L37" rel="#L37">37</span>
-<span id="L38" rel="#L38">38</span>
-<span id="L39" rel="#L39">39</span>
-<span id="L40" rel="#L40">40</span>
-<span id="L41" rel="#L41">41</span>
-<span id="L42" rel="#L42">42</span>
-<span id="L43" rel="#L43">43</span>
-<span id="L44" rel="#L44">44</span>
-<span id="L45" rel="#L45">45</span>
-<span id="L46" rel="#L46">46</span>
-<span id="L47" rel="#L47">47</span>
-<span id="L48" rel="#L48">48</span>
-<span id="L49" rel="#L49">49</span>
-<span id="L50" rel="#L50">50</span>
-<span id="L51" rel="#L51">51</span>
-<span id="L52" rel="#L52">52</span>
-<span id="L53" rel="#L53">53</span>
-<span id="L54" rel="#L54">54</span>
-<span id="L55" rel="#L55">55</span>
-<span id="L56" rel="#L56">56</span>
-<span id="L57" rel="#L57">57</span>
-<span id="L58" rel="#L58">58</span>
-<span id="L59" rel="#L59">59</span>
-<span id="L60" rel="#L60">60</span>
-<span id="L61" rel="#L61">61</span>
-<span id="L62" rel="#L62">62</span>
-<span id="L63" rel="#L63">63</span>
-<span id="L64" rel="#L64">64</span>
-<span id="L65" rel="#L65">65</span>
-<span id="L66" rel="#L66">66</span>
-<span id="L67" rel="#L67">67</span>
-<span id="L68" rel="#L68">68</span>
-<span id="L69" rel="#L69">69</span>
-<span id="L70" rel="#L70">70</span>
-<span id="L71" rel="#L71">71</span>
-<span id="L72" rel="#L72">72</span>
-<span id="L73" rel="#L73">73</span>
-<span id="L74" rel="#L74">74</span>
-<span id="L75" rel="#L75">75</span>
-<span id="L76" rel="#L76">76</span>
-<span id="L77" rel="#L77">77</span>
-<span id="L78" rel="#L78">78</span>
-<span id="L79" rel="#L79">79</span>
-<span id="L80" rel="#L80">80</span>
-<span id="L81" rel="#L81">81</span>
-<span id="L82" rel="#L82">82</span>
-<span id="L83" rel="#L83">83</span>
-<span id="L84" rel="#L84">84</span>
-<span id="L85" rel="#L85">85</span>
-<span id="L86" rel="#L86">86</span>
-<span id="L87" rel="#L87">87</span>
-<span id="L88" rel="#L88">88</span>
-<span id="L89" rel="#L89">89</span>
-<span id="L90" rel="#L90">90</span>
-<span id="L91" rel="#L91">91</span>
-<span id="L92" rel="#L92">92</span>
-<span id="L93" rel="#L93">93</span>
-<span id="L94" rel="#L94">94</span>
-<span id="L95" rel="#L95">95</span>
-<span id="L96" rel="#L96">96</span>
-<span id="L97" rel="#L97">97</span>
-<span id="L98" rel="#L98">98</span>
-<span id="L99" rel="#L99">99</span>
-<span id="L100" rel="#L100">100</span>
-<span id="L101" rel="#L101">101</span>
-<span id="L102" rel="#L102">102</span>
-<span id="L103" rel="#L103">103</span>
-<span id="L104" rel="#L104">104</span>
-<span id="L105" rel="#L105">105</span>
-<span id="L106" rel="#L106">106</span>
-<span id="L107" rel="#L107">107</span>
-<span id="L108" rel="#L108">108</span>
-<span id="L109" rel="#L109">109</span>
-<span id="L110" rel="#L110">110</span>
-<span id="L111" rel="#L111">111</span>
-<span id="L112" rel="#L112">112</span>
-<span id="L113" rel="#L113">113</span>
-<span id="L114" rel="#L114">114</span>
-<span id="L115" rel="#L115">115</span>
-<span id="L116" rel="#L116">116</span>
-<span id="L117" rel="#L117">117</span>
-<span id="L118" rel="#L118">118</span>
-<span id="L119" rel="#L119">119</span>
-<span id="L120" rel="#L120">120</span>
-<span id="L121" rel="#L121">121</span>
-<span id="L122" rel="#L122">122</span>
-<span id="L123" rel="#L123">123</span>
-<span id="L124" rel="#L124">124</span>
-<span id="L125" rel="#L125">125</span>
-<span id="L126" rel="#L126">126</span>
-<span id="L127" rel="#L127">127</span>
-<span id="L128" rel="#L128">128</span>
-<span id="L129" rel="#L129">129</span>
-<span id="L130" rel="#L130">130</span>
-<span id="L131" rel="#L131">131</span>
-<span id="L132" rel="#L132">132</span>
-<span id="L133" rel="#L133">133</span>
-<span id="L134" rel="#L134">134</span>
-<span id="L135" rel="#L135">135</span>
-<span id="L136" rel="#L136">136</span>
-<span id="L137" rel="#L137">137</span>
-<span id="L138" rel="#L138">138</span>
-<span id="L139" rel="#L139">139</span>
-<span id="L140" rel="#L140">140</span>
-<span id="L141" rel="#L141">141</span>
-<span id="L142" rel="#L142">142</span>
-<span id="L143" rel="#L143">143</span>
-<span id="L144" rel="#L144">144</span>
-<span id="L145" rel="#L145">145</span>
-<span id="L146" rel="#L146">146</span>
-<span id="L147" rel="#L147">147</span>
-<span id="L148" rel="#L148">148</span>
-<span id="L149" rel="#L149">149</span>
-<span id="L150" rel="#L150">150</span>
-<span id="L151" rel="#L151">151</span>
-<span id="L152" rel="#L152">152</span>
-<span id="L153" rel="#L153">153</span>
-<span id="L154" rel="#L154">154</span>
-<span id="L155" rel="#L155">155</span>
-<span id="L156" rel="#L156">156</span>
-<span id="L157" rel="#L157">157</span>
-<span id="L158" rel="#L158">158</span>
-<span id="L159" rel="#L159">159</span>
-<span id="L160" rel="#L160">160</span>
-<span id="L161" rel="#L161">161</span>
-<span id="L162" rel="#L162">162</span>
-<span id="L163" rel="#L163">163</span>
-<span id="L164" rel="#L164">164</span>
-<span id="L165" rel="#L165">165</span>
-<span id="L166" rel="#L166">166</span>
-<span id="L167" rel="#L167">167</span>
-<span id="L168" rel="#L168">168</span>
-<span id="L169" rel="#L169">169</span>
-<span id="L170" rel="#L170">170</span>
-<span id="L171" rel="#L171">171</span>
-<span id="L172" rel="#L172">172</span>
-<span id="L173" rel="#L173">173</span>
-<span id="L174" rel="#L174">174</span>
-<span id="L175" rel="#L175">175</span>
-<span id="L176" rel="#L176">176</span>
-<span id="L177" rel="#L177">177</span>
-<span id="L178" rel="#L178">178</span>
-<span id="L179" rel="#L179">179</span>
-<span id="L180" rel="#L180">180</span>
-<span id="L181" rel="#L181">181</span>
-<span id="L182" rel="#L182">182</span>
-<span id="L183" rel="#L183">183</span>
-<span id="L184" rel="#L184">184</span>
-<span id="L185" rel="#L185">185</span>
-<span id="L186" rel="#L186">186</span>
-<span id="L187" rel="#L187">187</span>
-<span id="L188" rel="#L188">188</span>
-<span id="L189" rel="#L189">189</span>
-<span id="L190" rel="#L190">190</span>
-<span id="L191" rel="#L191">191</span>
-<span id="L192" rel="#L192">192</span>
-<span id="L193" rel="#L193">193</span>
-<span id="L194" rel="#L194">194</span>
-<span id="L195" rel="#L195">195</span>
-<span id="L196" rel="#L196">196</span>
-<span id="L197" rel="#L197">197</span>
-<span id="L198" rel="#L198">198</span>
-<span id="L199" rel="#L199">199</span>
-<span id="L200" rel="#L200">200</span>
-<span id="L201" rel="#L201">201</span>
-<span id="L202" rel="#L202">202</span>
-<span id="L203" rel="#L203">203</span>
-<span id="L204" rel="#L204">204</span>
-<span id="L205" rel="#L205">205</span>
-<span id="L206" rel="#L206">206</span>
-<span id="L207" rel="#L207">207</span>
-<span id="L208" rel="#L208">208</span>
-<span id="L209" rel="#L209">209</span>
-<span id="L210" rel="#L210">210</span>
-<span id="L211" rel="#L211">211</span>
-<span id="L212" rel="#L212">212</span>
-<span id="L213" rel="#L213">213</span>
-<span id="L214" rel="#L214">214</span>
-<span id="L215" rel="#L215">215</span>
-<span id="L216" rel="#L216">216</span>
-<span id="L217" rel="#L217">217</span>
-<span id="L218" rel="#L218">218</span>
-<span id="L219" rel="#L219">219</span>
-<span id="L220" rel="#L220">220</span>
-<span id="L221" rel="#L221">221</span>
-<span id="L222" rel="#L222">222</span>
-<span id="L223" rel="#L223">223</span>
-<span id="L224" rel="#L224">224</span>
-<span id="L225" rel="#L225">225</span>
-<span id="L226" rel="#L226">226</span>
-<span id="L227" rel="#L227">227</span>
-<span id="L228" rel="#L228">228</span>
-<span id="L229" rel="#L229">229</span>
-<span id="L230" rel="#L230">230</span>
-<span id="L231" rel="#L231">231</span>
-<span id="L232" rel="#L232">232</span>
-<span id="L233" rel="#L233">233</span>
-<span id="L234" rel="#L234">234</span>
-<span id="L235" rel="#L235">235</span>
-<span id="L236" rel="#L236">236</span>
-<span id="L237" rel="#L237">237</span>
-<span id="L238" rel="#L238">238</span>
-<span id="L239" rel="#L239">239</span>
-<span id="L240" rel="#L240">240</span>
-<span id="L241" rel="#L241">241</span>
-<span id="L242" rel="#L242">242</span>
-<span id="L243" rel="#L243">243</span>
-<span id="L244" rel="#L244">244</span>
-<span id="L245" rel="#L245">245</span>
-<span id="L246" rel="#L246">246</span>
-</pre>
-          </td>
-          <td width="100%">
-                <div class="highlight"><pre><div class='line' id='LC1'><span class="nt">&lt;project</span></div><div class='line' id='LC2'>&nbsp;&nbsp;<span class="na">xmlns:xsi=</span><span class="s">&quot;http://www.w3.org/2001/XMLSchema-instance&quot;</span></div><div class='line' id='LC3'>&nbsp;&nbsp;<span class="na">xsi:schemaLocation=</span><span class="s">&quot;http://maven.apache.org/POM/4.0.0 http://maven.apache.org/maven-v4_0_0.xsd&quot;</span><span class="nt">&gt;</span></div><div class='line' id='LC4'>&nbsp;&nbsp;<span class="nt">&lt;modelVersion&gt;</span>4.0.0<span class="nt">&lt;/modelVersion&gt;</span></div><div class='line' id='LC5'>&nbsp;&nbsp;<span class="nt">&lt;groupId&gt;</span>org.mozilla.gecko<span class="nt">&lt;/groupId&gt;</span></div><div class='line' id='LC6'>&nbsp;&nbsp;<span class="nt">&lt;artifactId&gt;</span>android-sync<span class="nt">&lt;/artifactId&gt;</span></div><div class='line' id='LC7'>&nbsp;&nbsp;<span class="nt">&lt;version&gt;</span>1<span class="nt">&lt;/version&gt;</span></div><div class='line' id='LC8'>&nbsp;&nbsp;<span class="nt">&lt;packaging&gt;</span>apk<span class="nt">&lt;/packaging&gt;</span></div><div class='line' id='LC9'>&nbsp;&nbsp;<span class="nt">&lt;name&gt;</span>sync<span class="nt">&lt;/name&gt;</span></div><div class='line' id='LC10'>&nbsp;&nbsp;<span class="nt">&lt;properties&gt;</span></div><div class='line' id='LC11'>&nbsp;&nbsp;&nbsp;&nbsp;<span class="nt">&lt;project.build.sourceEncoding&gt;</span>UTF-8<span class="nt">&lt;/project.build.sourceEncoding&gt;</span></div><div class='line' id='LC12'>&nbsp;&nbsp;&nbsp;&nbsp;<span class="nt">&lt;mozilla.externalPackages&gt;</span>ch.boye.*:org.json.*:org.mozilla.apache.*<span class="nt">&lt;/mozilla.externalPackages&gt;</span></div><div class='line' id='LC13'>&nbsp;&nbsp;<span class="nt">&lt;/properties&gt;</span></div><div class='line' id='LC14'>&nbsp;&nbsp;<span class="nt">&lt;dependencies&gt;</span></div><div class='line' id='LC15'>&nbsp;&nbsp;&nbsp;&nbsp;<span class="nt">&lt;dependency&gt;</span></div><div class='line' id='LC16'>&nbsp;&nbsp;&nbsp;&nbsp;&nbsp;&nbsp;<span class="nt">&lt;groupId&gt;</span>junit<span class="nt">&lt;/groupId&gt;</span></div><div class='line' id='LC17'>&nbsp;&nbsp;&nbsp;&nbsp;&nbsp;&nbsp;<span class="nt">&lt;artifactId&gt;</span>junit<span class="nt">&lt;/artifactId&gt;</span></div><div class='line' id='LC18'>&nbsp;&nbsp;&nbsp;&nbsp;&nbsp;&nbsp;<span class="nt">&lt;version&gt;</span>4.10<span class="nt">&lt;/version&gt;</span></div><div class='line' id='LC19'>&nbsp;&nbsp;&nbsp;&nbsp;&nbsp;&nbsp;<span class="nt">&lt;type&gt;</span>jar<span class="nt">&lt;/type&gt;</span></div><div class='line' id='LC20'>&nbsp;&nbsp;&nbsp;&nbsp;&nbsp;&nbsp;<span class="nt">&lt;scope&gt;</span>test<span class="nt">&lt;/scope&gt;</span></div><div class='line' id='LC21'>&nbsp;&nbsp;&nbsp;&nbsp;&nbsp;&nbsp;<span class="nt">&lt;optional&gt;</span>true<span class="nt">&lt;/optional&gt;</span></div><div class='line' id='LC22'>&nbsp;&nbsp;&nbsp;&nbsp;<span class="nt">&lt;/dependency&gt;</span></div><div class='line' id='LC23'><br/></div><div class='line' id='LC24'>&nbsp;&nbsp;&nbsp;&nbsp;<span class="c">&lt;!-- Make httpclientandroidlib work. --&gt;</span></div><div class='line' id='LC25'>&nbsp;&nbsp;&nbsp;&nbsp;<span class="nt">&lt;dependency&gt;</span></div><div class='line' id='LC26'>&nbsp;&nbsp;&nbsp;&nbsp;&nbsp;&nbsp;<span class="nt">&lt;groupId&gt;</span>android.util<span class="nt">&lt;/groupId&gt;</span></div><div class='line' id='LC27'>&nbsp;&nbsp;&nbsp;&nbsp;&nbsp;&nbsp;<span class="nt">&lt;artifactId&gt;</span>log-unstub<span class="nt">&lt;/artifactId&gt;</span></div><div class='line' id='LC28'>&nbsp;&nbsp;&nbsp;&nbsp;&nbsp;&nbsp;<span class="nt">&lt;version&gt;</span>1<span class="nt">&lt;/version&gt;</span></div><div class='line' id='LC29'>&nbsp;&nbsp;&nbsp;&nbsp;&nbsp;&nbsp;<span class="nt">&lt;type&gt;</span>jar<span class="nt">&lt;/type&gt;</span></div><div class='line' id='LC30'>&nbsp;&nbsp;&nbsp;&nbsp;&nbsp;&nbsp;<span class="nt">&lt;scope&gt;</span>test<span class="nt">&lt;/scope&gt;</span></div><div class='line' id='LC31'>&nbsp;&nbsp;&nbsp;&nbsp;<span class="nt">&lt;/dependency&gt;</span></div><div class='line' id='LC32'>&nbsp;&nbsp;&nbsp;&nbsp;<span class="nt">&lt;dependency&gt;</span></div><div class='line' id='LC33'>&nbsp;&nbsp;&nbsp;&nbsp;&nbsp;&nbsp;<span class="nt">&lt;groupId&gt;</span>android.util<span class="nt">&lt;/groupId&gt;</span></div><div class='line' id='LC34'>&nbsp;&nbsp;&nbsp;&nbsp;&nbsp;&nbsp;<span class="nt">&lt;artifactId&gt;</span>base64-unstub<span class="nt">&lt;/artifactId&gt;</span></div><div class='line' id='LC35'>&nbsp;&nbsp;&nbsp;&nbsp;&nbsp;&nbsp;<span class="nt">&lt;version&gt;</span>1<span class="nt">&lt;/version&gt;</span></div><div class='line' id='LC36'>&nbsp;&nbsp;&nbsp;&nbsp;&nbsp;&nbsp;<span class="nt">&lt;type&gt;</span>jar<span class="nt">&lt;/type&gt;</span></div><div class='line' id='LC37'>&nbsp;&nbsp;&nbsp;&nbsp;&nbsp;&nbsp;<span class="nt">&lt;scope&gt;</span>test<span class="nt">&lt;/scope&gt;</span></div><div class='line' id='LC38'>&nbsp;&nbsp;&nbsp;&nbsp;<span class="nt">&lt;/dependency&gt;</span></div><div class='line' id='LC39'>&nbsp;&nbsp;&nbsp;&nbsp;<span class="nt">&lt;dependency&gt;</span></div><div class='line' id='LC40'>&nbsp;&nbsp;&nbsp;&nbsp;&nbsp;&nbsp;<span class="nt">&lt;groupId&gt;</span>org.apache.httpcomponents<span class="nt">&lt;/groupId&gt;</span></div><div class='line' id='LC41'>&nbsp;&nbsp;&nbsp;&nbsp;&nbsp;&nbsp;<span class="nt">&lt;artifactId&gt;</span>httpclient<span class="nt">&lt;/artifactId&gt;</span></div><div class='line' id='LC42'>&nbsp;&nbsp;&nbsp;&nbsp;&nbsp;&nbsp;<span class="nt">&lt;version&gt;</span>4.1.2<span class="nt">&lt;/version&gt;</span></div><div class='line' id='LC43'>&nbsp;&nbsp;&nbsp;&nbsp;&nbsp;&nbsp;<span class="nt">&lt;scope&gt;</span>test<span class="nt">&lt;/scope&gt;</span></div><div class='line' id='LC44'>&nbsp;&nbsp;&nbsp;&nbsp;<span class="nt">&lt;/dependency&gt;</span></div><div class='line' id='LC45'>&nbsp;&nbsp;&nbsp;&nbsp;<span class="nt">&lt;dependency&gt;</span></div><div class='line' id='LC46'>&nbsp;&nbsp;&nbsp;&nbsp;&nbsp;&nbsp;<span class="nt">&lt;groupId&gt;</span>com.google.android<span class="nt">&lt;/groupId&gt;</span></div><div class='line' id='LC47'>&nbsp;&nbsp;&nbsp;&nbsp;&nbsp;&nbsp;<span class="nt">&lt;artifactId&gt;</span>android<span class="nt">&lt;/artifactId&gt;</span></div><div class='line' id='LC48'>&nbsp;&nbsp;&nbsp;&nbsp;&nbsp;&nbsp;<span class="nt">&lt;version&gt;</span>2.3.3<span class="nt">&lt;/version&gt;</span></div><div class='line' id='LC49'>&nbsp;&nbsp;&nbsp;&nbsp;&nbsp;&nbsp;<span class="nt">&lt;scope&gt;</span>provided<span class="nt">&lt;/scope&gt;</span></div><div class='line' id='LC50'>&nbsp;&nbsp;&nbsp;&nbsp;<span class="nt">&lt;/dependency&gt;</span></div><div class='line' id='LC51'>&nbsp;&nbsp;&nbsp;&nbsp;<span class="nt">&lt;dependency&gt;</span></div><div class='line' id='LC52'>&nbsp;&nbsp;&nbsp;&nbsp;&nbsp;&nbsp;<span class="nt">&lt;groupId&gt;</span>javassist<span class="nt">&lt;/groupId&gt;</span></div><div class='line' id='LC53'>&nbsp;&nbsp;&nbsp;&nbsp;&nbsp;&nbsp;<span class="nt">&lt;artifactId&gt;</span>javassist<span class="nt">&lt;/artifactId&gt;</span></div><div class='line' id='LC54'>&nbsp;&nbsp;&nbsp;&nbsp;&nbsp;&nbsp;<span class="nt">&lt;version&gt;</span>3.12.1.GA<span class="nt">&lt;/version&gt;</span></div><div class='line' id='LC55'>&nbsp;&nbsp;&nbsp;&nbsp;&nbsp;&nbsp;<span class="nt">&lt;scope&gt;</span>test<span class="nt">&lt;/scope&gt;</span></div><div class='line' id='LC56'>&nbsp;&nbsp;&nbsp;&nbsp;<span class="nt">&lt;/dependency&gt;</span></div><div class='line' id='LC57'>&nbsp;&nbsp;&nbsp;&nbsp;<span class="nt">&lt;dependency&gt;</span></div><div class='line' id='LC58'>&nbsp;&nbsp;&nbsp;&nbsp;&nbsp;&nbsp;<span class="nt">&lt;groupId&gt;</span>org.simpleframework<span class="nt">&lt;/groupId&gt;</span></div><div class='line' id='LC59'>&nbsp;&nbsp;&nbsp;&nbsp;&nbsp;&nbsp;<span class="nt">&lt;artifactId&gt;</span>simple<span class="nt">&lt;/artifactId&gt;</span></div><div class='line' id='LC60'>&nbsp;&nbsp;&nbsp;&nbsp;&nbsp;&nbsp;<span class="nt">&lt;version&gt;</span>4.1.21<span class="nt">&lt;/version&gt;</span></div><div class='line' id='LC61'>&nbsp;&nbsp;&nbsp;&nbsp;&nbsp;&nbsp;<span class="nt">&lt;scope&gt;</span>test<span class="nt">&lt;/scope&gt;</span></div><div class='line' id='LC62'>&nbsp;&nbsp;&nbsp;&nbsp;<span class="nt">&lt;/dependency&gt;</span></div><div class='line' id='LC63'>&nbsp;&nbsp;<span class="nt">&lt;/dependencies&gt;</span></div><div class='line' id='LC64'>&nbsp;&nbsp;<span class="nt">&lt;build&gt;</span></div><div class='line' id='LC65'>&nbsp;&nbsp;&nbsp;&nbsp;<span class="nt">&lt;finalName&gt;</span>${project.artifactId}<span class="nt">&lt;/finalName&gt;</span></div><div class='line' id='LC66'>&nbsp;&nbsp;&nbsp;&nbsp;<span class="nt">&lt;plugins&gt;</span></div><div class='line' id='LC67'>&nbsp;&nbsp;&nbsp;&nbsp;&nbsp;&nbsp;<span class="nt">&lt;plugin&gt;</span></div><div class='line' id='LC68'>&nbsp;&nbsp;&nbsp;&nbsp;&nbsp;&nbsp;&nbsp;&nbsp;<span class="nt">&lt;groupId&gt;</span>org.apache.maven.plugins<span class="nt">&lt;/groupId&gt;</span></div><div class='line' id='LC69'>&nbsp;&nbsp;&nbsp;&nbsp;&nbsp;&nbsp;&nbsp;&nbsp;<span class="nt">&lt;artifactId&gt;</span>maven-dependency-plugin<span class="nt">&lt;/artifactId&gt;</span></div><div class='line' id='LC70'>&nbsp;&nbsp;&nbsp;&nbsp;&nbsp;&nbsp;&nbsp;&nbsp;<span class="nt">&lt;version&gt;</span>2.4<span class="nt">&lt;/version&gt;</span></div><div class='line' id='LC71'>&nbsp;&nbsp;&nbsp;&nbsp;&nbsp;&nbsp;&nbsp;&nbsp;<span class="nt">&lt;executions&gt;</span></div><div class='line' id='LC72'>&nbsp;&nbsp;&nbsp;&nbsp;&nbsp;&nbsp;&nbsp;&nbsp;&nbsp;&nbsp;<span class="nt">&lt;execution&gt;</span></div><div class='line' id='LC73'>&nbsp;&nbsp;&nbsp;&nbsp;&nbsp;&nbsp;&nbsp;&nbsp;&nbsp;&nbsp;&nbsp;&nbsp;<span class="nt">&lt;id&gt;</span>copy-dependencies<span class="nt">&lt;/id&gt;</span></div><div class='line' id='LC74'>&nbsp;&nbsp;&nbsp;&nbsp;&nbsp;&nbsp;&nbsp;&nbsp;&nbsp;&nbsp;&nbsp;&nbsp;<span class="nt">&lt;phase&gt;</span>package<span class="nt">&lt;/phase&gt;</span></div><div class='line' id='LC75'>&nbsp;&nbsp;&nbsp;&nbsp;&nbsp;&nbsp;&nbsp;&nbsp;&nbsp;&nbsp;&nbsp;&nbsp;<span class="nt">&lt;goals&gt;</span></div><div class='line' id='LC76'>&nbsp;&nbsp;&nbsp;&nbsp;&nbsp;&nbsp;&nbsp;&nbsp;&nbsp;&nbsp;&nbsp;&nbsp;&nbsp;&nbsp;<span class="nt">&lt;goal&gt;</span>copy-dependencies<span class="nt">&lt;/goal&gt;</span></div><div class='line' id='LC77'>&nbsp;&nbsp;&nbsp;&nbsp;&nbsp;&nbsp;&nbsp;&nbsp;&nbsp;&nbsp;&nbsp;&nbsp;<span class="nt">&lt;/goals&gt;</span></div><div class='line' id='LC78'>&nbsp;&nbsp;&nbsp;&nbsp;&nbsp;&nbsp;&nbsp;&nbsp;&nbsp;&nbsp;&nbsp;&nbsp;<span class="nt">&lt;configuration&gt;</span></div><div class='line' id='LC79'>&nbsp;&nbsp;&nbsp;&nbsp;&nbsp;&nbsp;&nbsp;&nbsp;&nbsp;&nbsp;&nbsp;&nbsp;&nbsp;&nbsp;<span class="nt">&lt;artifactItems&gt;</span></div><div class='line' id='LC80'>&nbsp;&nbsp;&nbsp;&nbsp;&nbsp;&nbsp;&nbsp;&nbsp;&nbsp;&nbsp;&nbsp;&nbsp;&nbsp;&nbsp;&nbsp;&nbsp;<span class="nt">&lt;artifactItem&gt;</span></div><div class='line' id='LC81'>&nbsp;&nbsp;&nbsp;&nbsp;&nbsp;&nbsp;&nbsp;&nbsp;&nbsp;&nbsp;&nbsp;&nbsp;&nbsp;&nbsp;&nbsp;&nbsp;&nbsp;&nbsp;<span class="nt">&lt;groupId&gt;</span>org.mozilla.gecko<span class="nt">&lt;/groupId&gt;</span></div><div class='line' id='LC82'>&nbsp;&nbsp;&nbsp;&nbsp;&nbsp;&nbsp;&nbsp;&nbsp;&nbsp;&nbsp;&nbsp;&nbsp;&nbsp;&nbsp;&nbsp;&nbsp;&nbsp;&nbsp;<span class="nt">&lt;artifactId&gt;</span>android-sync<span class="nt">&lt;/artifactId&gt;</span></div><div class='line' id='LC83'>&nbsp;&nbsp;&nbsp;&nbsp;&nbsp;&nbsp;&nbsp;&nbsp;&nbsp;&nbsp;&nbsp;&nbsp;&nbsp;&nbsp;&nbsp;&nbsp;&nbsp;&nbsp;<span class="nt">&lt;version&gt;</span>1<span class="nt">&lt;/version&gt;</span></div><div class='line' id='LC84'>&nbsp;&nbsp;&nbsp;&nbsp;&nbsp;&nbsp;&nbsp;&nbsp;&nbsp;&nbsp;&nbsp;&nbsp;&nbsp;&nbsp;&nbsp;&nbsp;&nbsp;&nbsp;<span class="nt">&lt;type&gt;</span>jar<span class="nt">&lt;/type&gt;</span></div><div class='line' id='LC85'>&nbsp;&nbsp;&nbsp;&nbsp;&nbsp;&nbsp;&nbsp;&nbsp;&nbsp;&nbsp;&nbsp;&nbsp;&nbsp;&nbsp;&nbsp;&nbsp;&nbsp;&nbsp;<span class="nt">&lt;overWrite&gt;</span>false<span class="nt">&lt;/overWrite&gt;</span></div><div class='line' id='LC86'>&nbsp;&nbsp;&nbsp;&nbsp;&nbsp;&nbsp;&nbsp;&nbsp;&nbsp;&nbsp;&nbsp;&nbsp;&nbsp;&nbsp;&nbsp;&nbsp;&nbsp;&nbsp;<span class="nt">&lt;outputDirectory&gt;</span>jars<span class="nt">&lt;/outputDirectory&gt;</span></div><div class='line' id='LC87'>&nbsp;&nbsp;&nbsp;&nbsp;&nbsp;&nbsp;&nbsp;&nbsp;&nbsp;&nbsp;&nbsp;&nbsp;&nbsp;&nbsp;&nbsp;&nbsp;<span class="nt">&lt;/artifactItem&gt;</span></div><div class='line' id='LC88'>&nbsp;&nbsp;&nbsp;&nbsp;&nbsp;&nbsp;&nbsp;&nbsp;&nbsp;&nbsp;&nbsp;&nbsp;&nbsp;&nbsp;<span class="nt">&lt;/artifactItems&gt;</span></div><div class='line' id='LC89'>&nbsp;&nbsp;&nbsp;&nbsp;&nbsp;&nbsp;&nbsp;&nbsp;&nbsp;&nbsp;&nbsp;&nbsp;<span class="nt">&lt;/configuration&gt;</span></div><div class='line' id='LC90'>&nbsp;&nbsp;&nbsp;&nbsp;&nbsp;&nbsp;&nbsp;&nbsp;&nbsp;&nbsp;<span class="nt">&lt;/execution&gt;</span></div><div class='line' id='LC91'>&nbsp;&nbsp;&nbsp;&nbsp;&nbsp;&nbsp;&nbsp;&nbsp;<span class="nt">&lt;/executions&gt;</span></div><div class='line' id='LC92'>&nbsp;&nbsp;&nbsp;&nbsp;&nbsp;&nbsp;<span class="nt">&lt;/plugin&gt;</span></div><div class='line' id='LC93'>&nbsp;&nbsp;&nbsp;&nbsp;&nbsp;&nbsp;<span class="nt">&lt;plugin&gt;</span></div><div class='line' id='LC94'>&nbsp;&nbsp;&nbsp;&nbsp;&nbsp;&nbsp;&nbsp;&nbsp;<span class="nt">&lt;artifactId&gt;</span>maven-compiler-plugin<span class="nt">&lt;/artifactId&gt;</span></div><div class='line' id='LC95'>&nbsp;&nbsp;&nbsp;&nbsp;&nbsp;&nbsp;&nbsp;&nbsp;<span class="nt">&lt;version&gt;</span>2.3.2<span class="nt">&lt;/version&gt;</span></div><div class='line' id='LC96'>&nbsp;&nbsp;&nbsp;&nbsp;&nbsp;&nbsp;&nbsp;&nbsp;<span class="nt">&lt;configuration&gt;</span></div><div class='line' id='LC97'>&nbsp;&nbsp;&nbsp;&nbsp;&nbsp;&nbsp;&nbsp;&nbsp;&nbsp;&nbsp;<span class="nt">&lt;source&gt;</span>1.6<span class="nt">&lt;/source&gt;</span></div><div class='line' id='LC98'>&nbsp;&nbsp;&nbsp;&nbsp;&nbsp;&nbsp;&nbsp;&nbsp;&nbsp;&nbsp;<span class="nt">&lt;target&gt;</span>1.6<span class="nt">&lt;/target&gt;</span></div><div class='line' id='LC99'>&nbsp;&nbsp;&nbsp;&nbsp;&nbsp;&nbsp;&nbsp;&nbsp;<span class="nt">&lt;/configuration&gt;</span></div><div class='line' id='LC100'>&nbsp;&nbsp;&nbsp;&nbsp;&nbsp;&nbsp;<span class="nt">&lt;/plugin&gt;</span></div><div class='line' id='LC101'>&nbsp;&nbsp;&nbsp;&nbsp;&nbsp;&nbsp;<span class="nt">&lt;plugin&gt;</span></div><div class='line' id='LC102'>&nbsp;&nbsp;&nbsp;&nbsp;&nbsp;&nbsp;&nbsp;&nbsp;<span class="nt">&lt;groupId&gt;</span>com.jayway.maven.plugins.android.generation2<span class="nt">&lt;/groupId&gt;</span></div><div class='line' id='LC103'>&nbsp;&nbsp;&nbsp;&nbsp;&nbsp;&nbsp;&nbsp;&nbsp;<span class="nt">&lt;artifactId&gt;</span>android-maven-plugin<span class="nt">&lt;/artifactId&gt;</span></div><div class='line' id='LC104'>&nbsp;&nbsp;&nbsp;&nbsp;&nbsp;&nbsp;&nbsp;&nbsp;<span class="nt">&lt;version&gt;</span>3.0.0<span class="nt">&lt;/version&gt;</span></div><div class='line' id='LC105'>&nbsp;&nbsp;&nbsp;&nbsp;&nbsp;&nbsp;&nbsp;&nbsp;<span class="nt">&lt;configuration&gt;</span></div><div class='line' id='LC106'>&nbsp;&nbsp;&nbsp;&nbsp;&nbsp;&nbsp;&nbsp;&nbsp;&nbsp;&nbsp;<span class="nt">&lt;sdk&gt;</span></div><div class='line' id='LC107'>&nbsp;&nbsp;&nbsp;&nbsp;&nbsp;&nbsp;&nbsp;&nbsp;&nbsp;&nbsp;&nbsp;&nbsp;<span class="nt">&lt;platform&gt;</span>10<span class="nt">&lt;/platform&gt;</span></div><div class='line' id='LC108'>&nbsp;&nbsp;&nbsp;&nbsp;&nbsp;&nbsp;&nbsp;&nbsp;&nbsp;&nbsp;<span class="nt">&lt;/sdk&gt;</span></div><div class='line' id='LC109'>&nbsp;&nbsp;&nbsp;&nbsp;&nbsp;&nbsp;&nbsp;&nbsp;&nbsp;&nbsp;<span class="nt">&lt;emulator&gt;</span></div><div class='line' id='LC110'>&nbsp;&nbsp;&nbsp;&nbsp;&nbsp;&nbsp;&nbsp;&nbsp;&nbsp;&nbsp;&nbsp;&nbsp;<span class="c">&lt;!-- the name of the avd device to use for starting the emulator --&gt;</span></div><div class='line' id='LC111'>&nbsp;&nbsp;&nbsp;&nbsp;&nbsp;&nbsp;&nbsp;&nbsp;&nbsp;&nbsp;&nbsp;&nbsp;<span class="nt">&lt;avd&gt;</span>native-sync-fennec<span class="nt">&lt;/avd&gt;</span></div><div class='line' id='LC112'>&nbsp;&nbsp;&nbsp;&nbsp;&nbsp;&nbsp;&nbsp;&nbsp;&nbsp;&nbsp;<span class="nt">&lt;/emulator&gt;</span></div><div class='line' id='LC113'>&nbsp;&nbsp;&nbsp;&nbsp;&nbsp;&nbsp;&nbsp;&nbsp;&nbsp;&nbsp;<span class="nt">&lt;undeployBeforeDeploy&gt;</span>true<span class="nt">&lt;/undeployBeforeDeploy&gt;</span></div><div class='line' id='LC114'>&nbsp;&nbsp;&nbsp;&nbsp;&nbsp;&nbsp;&nbsp;&nbsp;&nbsp;&nbsp;<span class="nt">&lt;dex&gt;</span></div><div class='line' id='LC115'>&nbsp;&nbsp;&nbsp;&nbsp;&nbsp;&nbsp;&nbsp;&nbsp;&nbsp;&nbsp;&nbsp;&nbsp;<span class="nt">&lt;jvmArguments&gt;</span></div><div class='line' id='LC116'>&nbsp;&nbsp;&nbsp;&nbsp;&nbsp;&nbsp;&nbsp;&nbsp;&nbsp;&nbsp;&nbsp;&nbsp;&nbsp;&nbsp;<span class="nt">&lt;jvmArgument&gt;</span>-Xms512m<span class="nt">&lt;/jvmArgument&gt;</span></div><div class='line' id='LC117'>&nbsp;&nbsp;&nbsp;&nbsp;&nbsp;&nbsp;&nbsp;&nbsp;&nbsp;&nbsp;&nbsp;&nbsp;&nbsp;&nbsp;<span class="nt">&lt;jvmArgument&gt;</span>-Xmx1600m<span class="nt">&lt;/jvmArgument&gt;</span></div><div class='line' id='LC118'>&nbsp;&nbsp;&nbsp;&nbsp;&nbsp;&nbsp;&nbsp;&nbsp;&nbsp;&nbsp;&nbsp;&nbsp;<span class="nt">&lt;/jvmArguments&gt;</span></div><div class='line' id='LC119'>&nbsp;&nbsp;&nbsp;&nbsp;&nbsp;&nbsp;&nbsp;&nbsp;&nbsp;&nbsp;<span class="nt">&lt;/dex&gt;</span></div><div class='line' id='LC120'>&nbsp;&nbsp;&nbsp;&nbsp;&nbsp;&nbsp;&nbsp;&nbsp;<span class="nt">&lt;/configuration&gt;</span></div><div class='line' id='LC121'>&nbsp;&nbsp;&nbsp;&nbsp;&nbsp;&nbsp;&nbsp;&nbsp;<span class="nt">&lt;extensions&gt;</span>true<span class="nt">&lt;/extensions&gt;</span></div><div class='line' id='LC122'>&nbsp;&nbsp;&nbsp;&nbsp;&nbsp;&nbsp;<span class="nt">&lt;/plugin&gt;</span></div><div class='line' id='LC123'>&nbsp;&nbsp;&nbsp;&nbsp;&nbsp;&nbsp;<span class="nt">&lt;plugin&gt;</span></div><div class='line' id='LC124'>&nbsp;&nbsp;&nbsp;&nbsp;&nbsp;&nbsp;&nbsp;&nbsp;<span class="nt">&lt;groupId&gt;</span>org.apache.maven.plugins<span class="nt">&lt;/groupId&gt;</span></div><div class='line' id='LC125'>&nbsp;&nbsp;&nbsp;&nbsp;&nbsp;&nbsp;&nbsp;&nbsp;<span class="nt">&lt;artifactId&gt;</span>maven-surefire-plugin<span class="nt">&lt;/artifactId&gt;</span></div><div class='line' id='LC126'>&nbsp;&nbsp;&nbsp;&nbsp;&nbsp;&nbsp;&nbsp;&nbsp;<span class="nt">&lt;version&gt;</span>2.11<span class="nt">&lt;/version&gt;</span></div><div class='line' id='LC127'>&nbsp;&nbsp;&nbsp;&nbsp;&nbsp;&nbsp;<span class="nt">&lt;/plugin&gt;</span></div><div class='line' id='LC128'>&nbsp;&nbsp;&nbsp;&nbsp;&nbsp;&nbsp;<span class="nt">&lt;plugin&gt;</span></div><div class='line' id='LC129'>&nbsp;&nbsp;&nbsp;&nbsp;&nbsp;&nbsp;&nbsp;&nbsp;<span class="nt">&lt;groupId&gt;</span>org.apache.maven.plugins<span class="nt">&lt;/groupId&gt;</span></div><div class='line' id='LC130'>&nbsp;&nbsp;&nbsp;&nbsp;&nbsp;&nbsp;&nbsp;&nbsp;<span class="nt">&lt;artifactId&gt;</span>maven-assembly-plugin<span class="nt">&lt;/artifactId&gt;</span></div><div class='line' id='LC131'>&nbsp;&nbsp;&nbsp;&nbsp;&nbsp;&nbsp;&nbsp;&nbsp;<span class="nt">&lt;configuration&gt;</span></div><div class='line' id='LC132'>&nbsp;&nbsp;&nbsp;&nbsp;&nbsp;&nbsp;&nbsp;&nbsp;&nbsp;&nbsp;<span class="nt">&lt;descriptors&gt;</span></div><div class='line' id='LC133'>&nbsp;&nbsp;&nbsp;&nbsp;&nbsp;&nbsp;&nbsp;&nbsp;&nbsp;&nbsp;&nbsp;&nbsp;<span class="nt">&lt;descriptor&gt;</span>src/main/assembly/deps.xml<span class="nt">&lt;/descriptor&gt;</span></div><div class='line' id='LC134'>&nbsp;&nbsp;&nbsp;&nbsp;&nbsp;&nbsp;&nbsp;&nbsp;&nbsp;&nbsp;<span class="nt">&lt;/descriptors&gt;</span></div><div class='line' id='LC135'>&nbsp;&nbsp;&nbsp;&nbsp;&nbsp;&nbsp;&nbsp;&nbsp;<span class="nt">&lt;/configuration&gt;</span></div><div class='line' id='LC136'>&nbsp;&nbsp;&nbsp;&nbsp;&nbsp;&nbsp;<span class="nt">&lt;/plugin&gt;</span></div><div class='line' id='LC137'>&nbsp;&nbsp;&nbsp;&nbsp;&nbsp;&nbsp;<span class="nt">&lt;plugin&gt;</span></div><div class='line' id='LC138'>&nbsp;&nbsp;&nbsp;&nbsp;&nbsp;&nbsp;&nbsp;&nbsp;<span class="nt">&lt;groupId&gt;</span>org.codehaus.mojo<span class="nt">&lt;/groupId&gt;</span></div><div class='line' id='LC139'>&nbsp;&nbsp;&nbsp;&nbsp;&nbsp;&nbsp;&nbsp;&nbsp;<span class="nt">&lt;artifactId&gt;</span>build-helper-maven-plugin<span class="nt">&lt;/artifactId&gt;</span></div><div class='line' id='LC140'>&nbsp;&nbsp;&nbsp;&nbsp;&nbsp;&nbsp;&nbsp;&nbsp;<span class="nt">&lt;version&gt;</span>1.7<span class="nt">&lt;/version&gt;</span></div><div class='line' id='LC141'>&nbsp;&nbsp;&nbsp;&nbsp;&nbsp;&nbsp;&nbsp;&nbsp;<span class="nt">&lt;executions&gt;</span></div><div class='line' id='LC142'>&nbsp;&nbsp;&nbsp;&nbsp;&nbsp;&nbsp;&nbsp;&nbsp;&nbsp;&nbsp;<span class="nt">&lt;execution&gt;</span></div><div class='line' id='LC143'>&nbsp;&nbsp;&nbsp;&nbsp;&nbsp;&nbsp;&nbsp;&nbsp;&nbsp;&nbsp;&nbsp;&nbsp;<span class="nt">&lt;phase&gt;</span>generate-sources<span class="nt">&lt;/phase&gt;</span></div><div class='line' id='LC144'>&nbsp;&nbsp;&nbsp;&nbsp;&nbsp;&nbsp;&nbsp;&nbsp;&nbsp;&nbsp;&nbsp;&nbsp;<span class="nt">&lt;goals&gt;&lt;goal&gt;</span>add-source<span class="nt">&lt;/goal&gt;&lt;/goals&gt;</span></div><div class='line' id='LC145'>&nbsp;&nbsp;&nbsp;&nbsp;&nbsp;&nbsp;&nbsp;&nbsp;&nbsp;&nbsp;&nbsp;&nbsp;<span class="nt">&lt;configuration&gt;</span></div><div class='line' id='LC146'>&nbsp;&nbsp;&nbsp;&nbsp;&nbsp;&nbsp;&nbsp;&nbsp;&nbsp;&nbsp;&nbsp;&nbsp;&nbsp;&nbsp;<span class="nt">&lt;sources&gt;</span></div><div class='line' id='LC147'>&nbsp;&nbsp;&nbsp;&nbsp;&nbsp;&nbsp;&nbsp;&nbsp;&nbsp;&nbsp;&nbsp;&nbsp;&nbsp;&nbsp;&nbsp;&nbsp;<span class="nt">&lt;source&gt;</span>external/httpclientandroidlib/httpclientandroidlib/src/<span class="nt">&lt;/source&gt;</span></div><div class='line' id='LC148'>&nbsp;&nbsp;&nbsp;&nbsp;&nbsp;&nbsp;&nbsp;&nbsp;&nbsp;&nbsp;&nbsp;&nbsp;&nbsp;&nbsp;&nbsp;&nbsp;<span class="nt">&lt;source&gt;</span>external/json-simple-1.1/src/<span class="nt">&lt;/source&gt;</span></div><div class='line' id='LC149'>&nbsp;&nbsp;&nbsp;&nbsp;&nbsp;&nbsp;&nbsp;&nbsp;&nbsp;&nbsp;&nbsp;&nbsp;&nbsp;&nbsp;<span class="nt">&lt;/sources&gt;</span></div><div class='line' id='LC150'>&nbsp;&nbsp;&nbsp;&nbsp;&nbsp;&nbsp;&nbsp;&nbsp;&nbsp;&nbsp;&nbsp;&nbsp;<span class="nt">&lt;/configuration&gt;</span></div><div class='line' id='LC151'>&nbsp;&nbsp;&nbsp;&nbsp;&nbsp;&nbsp;&nbsp;&nbsp;&nbsp;&nbsp;<span class="nt">&lt;/execution&gt;</span></div><div class='line' id='LC152'>&nbsp;&nbsp;&nbsp;&nbsp;&nbsp;&nbsp;&nbsp;&nbsp;<span class="nt">&lt;/executions&gt;</span></div><div class='line' id='LC153'>&nbsp;&nbsp;&nbsp;&nbsp;&nbsp;&nbsp;<span class="nt">&lt;/plugin&gt;</span></div><div class='line' id='LC154'>&nbsp;&nbsp;&nbsp;&nbsp;&nbsp;&nbsp;<span class="nt">&lt;plugin&gt;</span></div><div class='line' id='LC155'>&nbsp;&nbsp;&nbsp;&nbsp;&nbsp;&nbsp;&nbsp;&nbsp;<span class="nt">&lt;groupId&gt;</span>org.codehaus.mojo<span class="nt">&lt;/groupId&gt;</span></div><div class='line' id='LC156'>&nbsp;&nbsp;&nbsp;&nbsp;&nbsp;&nbsp;&nbsp;&nbsp;<span class="nt">&lt;artifactId&gt;</span>cobertura-maven-plugin<span class="nt">&lt;/artifactId&gt;</span></div><div class='line' id='LC157'>&nbsp;&nbsp;&nbsp;&nbsp;&nbsp;&nbsp;&nbsp;&nbsp;<span class="nt">&lt;version&gt;</span>2.5.1<span class="nt">&lt;/version&gt;</span></div><div class='line' id='LC158'>&nbsp;&nbsp;&nbsp;&nbsp;&nbsp;&nbsp;&nbsp;&nbsp;<span class="nt">&lt;configuration&gt;</span></div><div class='line' id='LC159'>&nbsp;&nbsp;&nbsp;&nbsp;&nbsp;&nbsp;&nbsp;&nbsp;&nbsp;&nbsp;<span class="nt">&lt;instrumentation&gt;</span></div><div class='line' id='LC160'>&nbsp;&nbsp;&nbsp;&nbsp;&nbsp;&nbsp;&nbsp;&nbsp;&nbsp;&nbsp;&nbsp;&nbsp;<span class="nt">&lt;excludes&gt;</span></div><div class='line' id='LC161'>&nbsp;&nbsp;&nbsp;&nbsp;&nbsp;&nbsp;&nbsp;&nbsp;&nbsp;&nbsp;&nbsp;&nbsp;&nbsp;&nbsp;<span class="nt">&lt;exclude&gt;</span>**/ch/boye/**<span class="nt">&lt;/exclude&gt;</span></div><div class='line' id='LC162'>&nbsp;&nbsp;&nbsp;&nbsp;&nbsp;&nbsp;&nbsp;&nbsp;&nbsp;&nbsp;&nbsp;&nbsp;&nbsp;&nbsp;<span class="nt">&lt;exclude&gt;</span>**/org/json/**<span class="nt">&lt;/exclude&gt;</span></div><div class='line' id='LC163'>&nbsp;&nbsp;&nbsp;&nbsp;&nbsp;&nbsp;&nbsp;&nbsp;&nbsp;&nbsp;&nbsp;&nbsp;&nbsp;&nbsp;<span class="nt">&lt;exclude&gt;</span>**/org/mozilla/apache/**<span class="nt">&lt;/exclude&gt;</span></div><div class='line' id='LC164'>&nbsp;&nbsp;&nbsp;&nbsp;&nbsp;&nbsp;&nbsp;&nbsp;&nbsp;&nbsp;&nbsp;&nbsp;<span class="nt">&lt;/excludes&gt;</span></div><div class='line' id='LC165'>&nbsp;&nbsp;&nbsp;&nbsp;&nbsp;&nbsp;&nbsp;&nbsp;&nbsp;&nbsp;<span class="nt">&lt;/instrumentation&gt;</span></div><div class='line' id='LC166'>&nbsp;&nbsp;&nbsp;&nbsp;&nbsp;&nbsp;&nbsp;&nbsp;<span class="nt">&lt;/configuration&gt;</span></div><div class='line' id='LC167'>&nbsp;&nbsp;&nbsp;&nbsp;&nbsp;&nbsp;<span class="nt">&lt;/plugin&gt;</span></div><div class='line' id='LC168'>&nbsp;&nbsp;&nbsp;&nbsp;&nbsp;&nbsp;<span class="nt">&lt;plugin&gt;</span></div><div class='line' id='LC169'>&nbsp;&nbsp;&nbsp;&nbsp;&nbsp;&nbsp;&nbsp;&nbsp;<span class="nt">&lt;groupId&gt;</span>org.apache.maven.plugins<span class="nt">&lt;/groupId&gt;</span></div><div class='line' id='LC170'>&nbsp;&nbsp;&nbsp;&nbsp;&nbsp;&nbsp;&nbsp;&nbsp;<span class="nt">&lt;artifactId&gt;</span>maven-site-plugin<span class="nt">&lt;/artifactId&gt;</span></div><div class='line' id='LC171'>&nbsp;&nbsp;&nbsp;&nbsp;&nbsp;&nbsp;&nbsp;&nbsp;<span class="nt">&lt;version&gt;</span>3.0<span class="nt">&lt;/version&gt;</span></div><div class='line' id='LC172'>&nbsp;&nbsp;&nbsp;&nbsp;&nbsp;&nbsp;&nbsp;&nbsp;<span class="nt">&lt;configuration&gt;</span></div><div class='line' id='LC173'>&nbsp;&nbsp;&nbsp;&nbsp;&nbsp;&nbsp;&nbsp;&nbsp;&nbsp;&nbsp;<span class="nt">&lt;reportPlugins&gt;</span></div><div class='line' id='LC174'>&nbsp;&nbsp;&nbsp;&nbsp;&nbsp;&nbsp;&nbsp;&nbsp;&nbsp;&nbsp;&nbsp;&nbsp;<span class="nt">&lt;plugin&gt;</span></div><div class='line' id='LC175'>&nbsp;&nbsp;&nbsp;&nbsp;&nbsp;&nbsp;&nbsp;&nbsp;&nbsp;&nbsp;&nbsp;&nbsp;&nbsp;&nbsp;<span class="nt">&lt;groupId&gt;</span>org.apache.maven.plugins<span class="nt">&lt;/groupId&gt;</span></div><div class='line' id='LC176'>&nbsp;&nbsp;&nbsp;&nbsp;&nbsp;&nbsp;&nbsp;&nbsp;&nbsp;&nbsp;&nbsp;&nbsp;&nbsp;&nbsp;<span class="nt">&lt;artifactId&gt;</span>maven-project-info-reports-plugin<span class="nt">&lt;/artifactId&gt;</span></div><div class='line' id='LC177'>&nbsp;&nbsp;&nbsp;&nbsp;&nbsp;&nbsp;&nbsp;&nbsp;&nbsp;&nbsp;&nbsp;&nbsp;&nbsp;&nbsp;<span class="nt">&lt;version&gt;</span>2.4<span class="nt">&lt;/version&gt;</span></div><div class='line' id='LC178'>&nbsp;&nbsp;&nbsp;&nbsp;&nbsp;&nbsp;&nbsp;&nbsp;&nbsp;&nbsp;&nbsp;&nbsp;&nbsp;&nbsp;<span class="nt">&lt;reports&gt;</span></div><div class='line' id='LC179'>&nbsp;&nbsp;&nbsp;&nbsp;&nbsp;&nbsp;&nbsp;&nbsp;&nbsp;&nbsp;&nbsp;&nbsp;&nbsp;&nbsp;&nbsp;&nbsp;<span class="nt">&lt;report&gt;</span>index<span class="nt">&lt;/report&gt;</span></div><div class='line' id='LC180'>&nbsp;&nbsp;&nbsp;&nbsp;&nbsp;&nbsp;&nbsp;&nbsp;&nbsp;&nbsp;&nbsp;&nbsp;&nbsp;&nbsp;&nbsp;&nbsp;<span class="nt">&lt;report&gt;</span>dependencies<span class="nt">&lt;/report&gt;</span></div><div class='line' id='LC181'>&nbsp;&nbsp;&nbsp;&nbsp;&nbsp;&nbsp;&nbsp;&nbsp;&nbsp;&nbsp;&nbsp;&nbsp;&nbsp;&nbsp;<span class="nt">&lt;/reports&gt;</span></div><div class='line' id='LC182'>&nbsp;&nbsp;&nbsp;&nbsp;&nbsp;&nbsp;&nbsp;&nbsp;&nbsp;&nbsp;&nbsp;&nbsp;<span class="nt">&lt;/plugin&gt;</span></div><div class='line' id='LC183'>&nbsp;&nbsp;&nbsp;&nbsp;&nbsp;&nbsp;&nbsp;&nbsp;&nbsp;&nbsp;&nbsp;&nbsp;<span class="nt">&lt;plugin&gt;</span></div><div class='line' id='LC184'>&nbsp;&nbsp;&nbsp;&nbsp;&nbsp;&nbsp;&nbsp;&nbsp;&nbsp;&nbsp;&nbsp;&nbsp;&nbsp;&nbsp;<span class="nt">&lt;groupId&gt;</span>org.apache.maven.plugins<span class="nt">&lt;/groupId&gt;</span></div><div class='line' id='LC185'>&nbsp;&nbsp;&nbsp;&nbsp;&nbsp;&nbsp;&nbsp;&nbsp;&nbsp;&nbsp;&nbsp;&nbsp;&nbsp;&nbsp;<span class="nt">&lt;artifactId&gt;</span>maven-jxr-plugin<span class="nt">&lt;/artifactId&gt;</span></div><div class='line' id='LC186'>&nbsp;&nbsp;&nbsp;&nbsp;&nbsp;&nbsp;&nbsp;&nbsp;&nbsp;&nbsp;&nbsp;&nbsp;&nbsp;&nbsp;<span class="nt">&lt;version&gt;</span>2.3<span class="nt">&lt;/version&gt;</span></div><div class='line' id='LC187'>&nbsp;&nbsp;&nbsp;&nbsp;&nbsp;&nbsp;&nbsp;&nbsp;&nbsp;&nbsp;&nbsp;&nbsp;&nbsp;&nbsp;<span class="nt">&lt;configuration&gt;</span></div><div class='line' id='LC188'>&nbsp;&nbsp;&nbsp;&nbsp;&nbsp;&nbsp;&nbsp;&nbsp;&nbsp;&nbsp;&nbsp;&nbsp;&nbsp;&nbsp;&nbsp;&nbsp;<span class="nt">&lt;excludes&gt;</span></div><div class='line' id='LC189'>&nbsp;&nbsp;&nbsp;&nbsp;&nbsp;&nbsp;&nbsp;&nbsp;&nbsp;&nbsp;&nbsp;&nbsp;&nbsp;&nbsp;&nbsp;&nbsp;&nbsp;&nbsp;<span class="nt">&lt;exclude&gt;</span>**/org/mozilla/apache/**<span class="nt">&lt;/exclude&gt;</span></div><div class='line' id='LC190'>&nbsp;&nbsp;&nbsp;&nbsp;&nbsp;&nbsp;&nbsp;&nbsp;&nbsp;&nbsp;&nbsp;&nbsp;&nbsp;&nbsp;&nbsp;&nbsp;&nbsp;&nbsp;<span class="nt">&lt;exclude&gt;</span>**/ch/boye/**<span class="nt">&lt;/exclude&gt;</span></div><div class='line' id='LC191'>&nbsp;&nbsp;&nbsp;&nbsp;&nbsp;&nbsp;&nbsp;&nbsp;&nbsp;&nbsp;&nbsp;&nbsp;&nbsp;&nbsp;&nbsp;&nbsp;&nbsp;&nbsp;<span class="nt">&lt;exclude&gt;</span>**/org/json/simple/**<span class="nt">&lt;/exclude&gt;</span></div><div class='line' id='LC192'>&nbsp;&nbsp;&nbsp;&nbsp;&nbsp;&nbsp;&nbsp;&nbsp;&nbsp;&nbsp;&nbsp;&nbsp;&nbsp;&nbsp;&nbsp;&nbsp;<span class="nt">&lt;/excludes&gt;</span></div><div class='line' id='LC193'>&nbsp;&nbsp;&nbsp;&nbsp;&nbsp;&nbsp;&nbsp;&nbsp;&nbsp;&nbsp;&nbsp;&nbsp;&nbsp;&nbsp;<span class="nt">&lt;/configuration&gt;</span></div><div class='line' id='LC194'>&nbsp;&nbsp;&nbsp;&nbsp;&nbsp;&nbsp;&nbsp;&nbsp;&nbsp;&nbsp;&nbsp;&nbsp;<span class="nt">&lt;/plugin&gt;</span></div><div class='line' id='LC195'>&nbsp;&nbsp;&nbsp;&nbsp;&nbsp;&nbsp;&nbsp;&nbsp;&nbsp;&nbsp;&nbsp;&nbsp;<span class="nt">&lt;plugin&gt;</span></div><div class='line' id='LC196'>&nbsp;&nbsp;&nbsp;&nbsp;&nbsp;&nbsp;&nbsp;&nbsp;&nbsp;&nbsp;&nbsp;&nbsp;&nbsp;&nbsp;<span class="nt">&lt;groupId&gt;</span>org.apache.maven.plugins<span class="nt">&lt;/groupId&gt;</span></div><div class='line' id='LC197'>&nbsp;&nbsp;&nbsp;&nbsp;&nbsp;&nbsp;&nbsp;&nbsp;&nbsp;&nbsp;&nbsp;&nbsp;&nbsp;&nbsp;<span class="nt">&lt;artifactId&gt;</span>maven-surefire-report-plugin<span class="nt">&lt;/artifactId&gt;</span></div><div class='line' id='LC198'>&nbsp;&nbsp;&nbsp;&nbsp;&nbsp;&nbsp;&nbsp;&nbsp;&nbsp;&nbsp;&nbsp;&nbsp;&nbsp;&nbsp;<span class="nt">&lt;version&gt;</span>2.11<span class="nt">&lt;/version&gt;</span></div><div class='line' id='LC199'>&nbsp;&nbsp;&nbsp;&nbsp;&nbsp;&nbsp;&nbsp;&nbsp;&nbsp;&nbsp;&nbsp;&nbsp;<span class="nt">&lt;/plugin&gt;</span></div><div class='line' id='LC200'>&nbsp;&nbsp;&nbsp;&nbsp;&nbsp;&nbsp;&nbsp;&nbsp;&nbsp;&nbsp;&nbsp;&nbsp;<span class="nt">&lt;plugin&gt;</span></div><div class='line' id='LC201'>&nbsp;&nbsp;&nbsp;&nbsp;&nbsp;&nbsp;&nbsp;&nbsp;&nbsp;&nbsp;&nbsp;&nbsp;&nbsp;&nbsp;<span class="nt">&lt;groupId&gt;</span>org.apache.maven.plugins<span class="nt">&lt;/groupId&gt;</span></div><div class='line' id='LC202'>&nbsp;&nbsp;&nbsp;&nbsp;&nbsp;&nbsp;&nbsp;&nbsp;&nbsp;&nbsp;&nbsp;&nbsp;&nbsp;&nbsp;<span class="nt">&lt;artifactId&gt;</span>maven-javadoc-plugin<span class="nt">&lt;/artifactId&gt;</span></div><div class='line' id='LC203'>&nbsp;&nbsp;&nbsp;&nbsp;&nbsp;&nbsp;&nbsp;&nbsp;&nbsp;&nbsp;&nbsp;&nbsp;&nbsp;&nbsp;<span class="nt">&lt;version&gt;</span>2.8<span class="nt">&lt;/version&gt;</span></div><div class='line' id='LC204'>&nbsp;&nbsp;&nbsp;&nbsp;&nbsp;&nbsp;&nbsp;&nbsp;&nbsp;&nbsp;&nbsp;&nbsp;&nbsp;&nbsp;<span class="nt">&lt;configuration&gt;</span></div><div class='line' id='LC205'>&nbsp;&nbsp;&nbsp;&nbsp;&nbsp;&nbsp;&nbsp;&nbsp;&nbsp;&nbsp;&nbsp;&nbsp;&nbsp;&nbsp;&nbsp;&nbsp;<span class="nt">&lt;excludePackageNames&gt;</span>${mozilla.externalPackages}<span class="nt">&lt;/excludePackageNames&gt;</span></div><div class='line' id='LC206'>&nbsp;&nbsp;&nbsp;&nbsp;&nbsp;&nbsp;&nbsp;&nbsp;&nbsp;&nbsp;&nbsp;&nbsp;&nbsp;&nbsp;<span class="nt">&lt;/configuration&gt;</span></div><div class='line' id='LC207'>&nbsp;&nbsp;&nbsp;&nbsp;&nbsp;&nbsp;&nbsp;&nbsp;&nbsp;&nbsp;&nbsp;&nbsp;<span class="nt">&lt;/plugin&gt;</span></div><div class='line' id='LC208'>&nbsp;&nbsp;&nbsp;&nbsp;&nbsp;&nbsp;&nbsp;&nbsp;&nbsp;&nbsp;&nbsp;&nbsp;<span class="nt">&lt;plugin&gt;</span></div><div class='line' id='LC209'>&nbsp;&nbsp;&nbsp;&nbsp;&nbsp;&nbsp;&nbsp;&nbsp;&nbsp;&nbsp;&nbsp;&nbsp;&nbsp;&nbsp;<span class="nt">&lt;groupId&gt;</span>org.codehaus.mojo<span class="nt">&lt;/groupId&gt;</span></div><div class='line' id='LC210'>&nbsp;&nbsp;&nbsp;&nbsp;&nbsp;&nbsp;&nbsp;&nbsp;&nbsp;&nbsp;&nbsp;&nbsp;&nbsp;&nbsp;<span class="nt">&lt;artifactId&gt;</span>cobertura-maven-plugin<span class="nt">&lt;/artifactId&gt;</span></div><div class='line' id='LC211'>&nbsp;&nbsp;&nbsp;&nbsp;&nbsp;&nbsp;&nbsp;&nbsp;&nbsp;&nbsp;&nbsp;&nbsp;&nbsp;&nbsp;<span class="nt">&lt;version&gt;</span>2.5.1<span class="nt">&lt;/version&gt;</span></div><div class='line' id='LC212'>&nbsp;&nbsp;&nbsp;&nbsp;&nbsp;&nbsp;&nbsp;&nbsp;&nbsp;&nbsp;&nbsp;&nbsp;&nbsp;&nbsp;<span class="nt">&lt;configuration&gt;</span></div><div class='line' id='LC213'>&nbsp;&nbsp;&nbsp;&nbsp;&nbsp;&nbsp;&nbsp;&nbsp;&nbsp;&nbsp;&nbsp;&nbsp;&nbsp;&nbsp;&nbsp;&nbsp;<span class="nt">&lt;formats&gt;</span></div><div class='line' id='LC214'>&nbsp;&nbsp;&nbsp;&nbsp;&nbsp;&nbsp;&nbsp;&nbsp;&nbsp;&nbsp;&nbsp;&nbsp;&nbsp;&nbsp;&nbsp;&nbsp;&nbsp;&nbsp;<span class="nt">&lt;format&gt;</span>html<span class="nt">&lt;/format&gt;</span></div><div class='line' id='LC215'>&nbsp;&nbsp;&nbsp;&nbsp;&nbsp;&nbsp;&nbsp;&nbsp;&nbsp;&nbsp;&nbsp;&nbsp;&nbsp;&nbsp;&nbsp;&nbsp;&nbsp;&nbsp;<span class="nt">&lt;format&gt;</span>xml<span class="nt">&lt;/format&gt;</span></div><div class='line' id='LC216'>&nbsp;&nbsp;&nbsp;&nbsp;&nbsp;&nbsp;&nbsp;&nbsp;&nbsp;&nbsp;&nbsp;&nbsp;&nbsp;&nbsp;&nbsp;&nbsp;<span class="nt">&lt;/formats&gt;</span></div><div class='line' id='LC217'>&nbsp;&nbsp;&nbsp;&nbsp;&nbsp;&nbsp;&nbsp;&nbsp;&nbsp;&nbsp;&nbsp;&nbsp;&nbsp;&nbsp;<span class="nt">&lt;/configuration&gt;</span></div><div class='line' id='LC218'>&nbsp;&nbsp;&nbsp;&nbsp;&nbsp;&nbsp;&nbsp;&nbsp;&nbsp;&nbsp;&nbsp;&nbsp;<span class="nt">&lt;/plugin&gt;</span></div><div class='line' id='LC219'>&nbsp;&nbsp;&nbsp;&nbsp;&nbsp;&nbsp;&nbsp;&nbsp;&nbsp;&nbsp;&nbsp;&nbsp;<span class="nt">&lt;plugin&gt;</span></div><div class='line' id='LC220'>&nbsp;&nbsp;&nbsp;&nbsp;&nbsp;&nbsp;&nbsp;&nbsp;&nbsp;&nbsp;&nbsp;&nbsp;&nbsp;&nbsp;<span class="nt">&lt;groupId&gt;</span>org.apache.maven.plugins<span class="nt">&lt;/groupId&gt;</span></div><div class='line' id='LC221'>&nbsp;&nbsp;&nbsp;&nbsp;&nbsp;&nbsp;&nbsp;&nbsp;&nbsp;&nbsp;&nbsp;&nbsp;&nbsp;&nbsp;<span class="nt">&lt;artifactId&gt;</span>maven-checkstyle-plugin<span class="nt">&lt;/artifactId&gt;</span></div><div class='line' id='LC222'>&nbsp;&nbsp;&nbsp;&nbsp;&nbsp;&nbsp;&nbsp;&nbsp;&nbsp;&nbsp;&nbsp;&nbsp;&nbsp;&nbsp;<span class="nt">&lt;version&gt;</span>2.8<span class="nt">&lt;/version&gt;</span></div><div class='line' id='LC223'>&nbsp;&nbsp;&nbsp;&nbsp;&nbsp;&nbsp;&nbsp;&nbsp;&nbsp;&nbsp;&nbsp;&nbsp;&nbsp;&nbsp;<span class="nt">&lt;configuration&gt;</span></div><div class='line' id='LC224'>&nbsp;&nbsp;&nbsp;&nbsp;&nbsp;&nbsp;&nbsp;&nbsp;&nbsp;&nbsp;&nbsp;&nbsp;&nbsp;&nbsp;&nbsp;&nbsp;<span class="nt">&lt;configLocation&gt;</span>${basedir}/checkstyle.xml<span class="nt">&lt;/configLocation&gt;</span></div><div class='line' id='LC225'>&nbsp;&nbsp;&nbsp;&nbsp;&nbsp;&nbsp;&nbsp;&nbsp;&nbsp;&nbsp;&nbsp;&nbsp;&nbsp;&nbsp;&nbsp;&nbsp;<span class="nt">&lt;includes&gt;</span>**/org/mozilla/gecko/**<span class="nt">&lt;/includes&gt;</span></div><div class='line' id='LC226'>&nbsp;&nbsp;&nbsp;&nbsp;&nbsp;&nbsp;&nbsp;&nbsp;&nbsp;&nbsp;&nbsp;&nbsp;&nbsp;&nbsp;<span class="nt">&lt;/configuration&gt;</span></div><div class='line' id='LC227'>&nbsp;&nbsp;&nbsp;&nbsp;&nbsp;&nbsp;&nbsp;&nbsp;&nbsp;&nbsp;&nbsp;&nbsp;<span class="nt">&lt;/plugin&gt;</span></div><div class='line' id='LC228'>&nbsp;&nbsp;&nbsp;&nbsp;&nbsp;&nbsp;&nbsp;&nbsp;&nbsp;&nbsp;&nbsp;&nbsp;<span class="nt">&lt;plugin&gt;</span></div><div class='line' id='LC229'>&nbsp;&nbsp;&nbsp;&nbsp;&nbsp;&nbsp;&nbsp;&nbsp;&nbsp;&nbsp;&nbsp;&nbsp;&nbsp;&nbsp;<span class="nt">&lt;groupId&gt;</span>org.apache.maven.plugins<span class="nt">&lt;/groupId&gt;</span></div><div class='line' id='LC230'>&nbsp;&nbsp;&nbsp;&nbsp;&nbsp;&nbsp;&nbsp;&nbsp;&nbsp;&nbsp;&nbsp;&nbsp;&nbsp;&nbsp;<span class="nt">&lt;artifactId&gt;</span>maven-pmd-plugin<span class="nt">&lt;/artifactId&gt;</span></div><div class='line' id='LC231'>&nbsp;&nbsp;&nbsp;&nbsp;&nbsp;&nbsp;&nbsp;&nbsp;&nbsp;&nbsp;&nbsp;&nbsp;&nbsp;&nbsp;<span class="nt">&lt;version&gt;</span>2.6<span class="nt">&lt;/version&gt;</span></div><div class='line' id='LC232'>&nbsp;&nbsp;&nbsp;&nbsp;&nbsp;&nbsp;&nbsp;&nbsp;&nbsp;&nbsp;&nbsp;&nbsp;&nbsp;&nbsp;<span class="nt">&lt;configuration&gt;</span></div><div class='line' id='LC233'>&nbsp;&nbsp;&nbsp;&nbsp;&nbsp;&nbsp;&nbsp;&nbsp;&nbsp;&nbsp;&nbsp;&nbsp;&nbsp;&nbsp;&nbsp;&nbsp;<span class="nt">&lt;targetJdk&gt;</span>1.6<span class="nt">&lt;/targetJdk&gt;</span></div><div class='line' id='LC234'>&nbsp;&nbsp;&nbsp;&nbsp;&nbsp;&nbsp;&nbsp;&nbsp;&nbsp;&nbsp;&nbsp;&nbsp;&nbsp;&nbsp;&nbsp;&nbsp;<span class="nt">&lt;excludes&gt;</span></div><div class='line' id='LC235'>&nbsp;&nbsp;&nbsp;&nbsp;&nbsp;&nbsp;&nbsp;&nbsp;&nbsp;&nbsp;&nbsp;&nbsp;&nbsp;&nbsp;&nbsp;&nbsp;&nbsp;&nbsp;<span class="nt">&lt;exclude&gt;</span>**/org/mozilla/apache/**<span class="nt">&lt;/exclude&gt;</span></div><div class='line' id='LC236'>&nbsp;&nbsp;&nbsp;&nbsp;&nbsp;&nbsp;&nbsp;&nbsp;&nbsp;&nbsp;&nbsp;&nbsp;&nbsp;&nbsp;&nbsp;&nbsp;&nbsp;&nbsp;<span class="nt">&lt;exclude&gt;</span>**/ch/boye/**<span class="nt">&lt;/exclude&gt;</span></div><div class='line' id='LC237'>&nbsp;&nbsp;&nbsp;&nbsp;&nbsp;&nbsp;&nbsp;&nbsp;&nbsp;&nbsp;&nbsp;&nbsp;&nbsp;&nbsp;&nbsp;&nbsp;&nbsp;&nbsp;<span class="nt">&lt;exclude&gt;</span>**/org/json/**<span class="nt">&lt;/exclude&gt;</span></div><div class='line' id='LC238'>&nbsp;&nbsp;&nbsp;&nbsp;&nbsp;&nbsp;&nbsp;&nbsp;&nbsp;&nbsp;&nbsp;&nbsp;&nbsp;&nbsp;&nbsp;&nbsp;<span class="nt">&lt;/excludes&gt;</span></div><div class='line' id='LC239'>&nbsp;&nbsp;&nbsp;&nbsp;&nbsp;&nbsp;&nbsp;&nbsp;&nbsp;&nbsp;&nbsp;&nbsp;&nbsp;&nbsp;<span class="nt">&lt;/configuration&gt;</span></div><div class='line' id='LC240'>&nbsp;&nbsp;&nbsp;&nbsp;&nbsp;&nbsp;&nbsp;&nbsp;&nbsp;&nbsp;&nbsp;&nbsp;<span class="nt">&lt;/plugin&gt;</span></div><div class='line' id='LC241'>&nbsp;&nbsp;&nbsp;&nbsp;&nbsp;&nbsp;&nbsp;&nbsp;&nbsp;&nbsp;<span class="nt">&lt;/reportPlugins&gt;</span></div><div class='line' id='LC242'>&nbsp;&nbsp;&nbsp;&nbsp;&nbsp;&nbsp;&nbsp;&nbsp;<span class="nt">&lt;/configuration&gt;</span></div><div class='line' id='LC243'>&nbsp;&nbsp;&nbsp;&nbsp;&nbsp;&nbsp;<span class="nt">&lt;/plugin&gt;</span></div><div class='line' id='LC244'>&nbsp;&nbsp;&nbsp;&nbsp;<span class="nt">&lt;/plugins&gt;</span></div><div class='line' id='LC245'>&nbsp;&nbsp;<span class="nt">&lt;/build&gt;</span></div><div class='line' id='LC246'><span class="nt">&lt;/project&gt;</span></div></pre></div>
-          </td>
-        </tr>
-      </table>
-  </div>
-
-          </div>
-        </div>
-      </div>
-    </div>
-
-  </div>
-
-<div class="frame frame-loading" style="display:none;" data-tree-list-url="/mozilla-services/android-sync/tree-list/29ab7299317f12b329f4a8e4207c05de73d51b1f" data-blob-url-prefix="/mozilla-services/android-sync/blob/29ab7299317f12b329f4a8e4207c05de73d51b1f">
-  <img src="https://a248.e.akamai.net/assets.github.com/images/modules/ajax/big_spinner_336699.gif?1252203928" height="32" width="32">
-</div>
-
-      </div>
-      <div class="context-overlay"></div>
-    </div>
-
-
-      <!-- footer -->
-      <div id="footer" >
-        
-  <div class="upper_footer">
-     <div class="container clearfix">
-
-       <!--[if IE]><h4 id="blacktocat_ie">GitHub Links</h4><![endif]-->
-       <![if !IE]><h4 id="blacktocat">GitHub Links</h4><![endif]>
-
-       <ul class="footer_nav">
-         <h4>GitHub</h4>
-         <li><a href="https://github.com/about">About</a></li>
-         <li><a href="https://github.com/blog">Blog</a></li>
-         <li><a href="https://github.com/features">Features</a></li>
-         <li><a href="https://github.com/contact">Contact &amp; Support</a></li>
-         <li><a href="https://github.com/training">Training</a></li>
-         <li><a href="http://enterprise.github.com/">GitHub Enterprise</a></li>
-         <li><a href="http://status.github.com/">Site Status</a></li>
-       </ul>
-
-       <ul class="footer_nav">
-         <h4>Tools</h4>
-         <li><a href="http://get.gaug.es/">Gauges: Analyze web traffic</a></li>
-         <li><a href="http://speakerdeck.com">Speaker Deck: Presentations</a></li>
-         <li><a href="https://gist.github.com">Gist: Code snippets</a></li>
-         <li><a href="http://mac.github.com/">GitHub for Mac</a></li>
-         <li><a href="http://mobile.github.com/">Issues for iPhone</a></li>
-         <li><a href="http://jobs.github.com/">Job Board</a></li>
-       </ul>
-
-       <ul class="footer_nav">
-         <h4>Extras</h4>
-         <li><a href="http://shop.github.com/">GitHub Shop</a></li>
-         <li><a href="http://octodex.github.com/">The Octodex</a></li>
-       </ul>
-
-       <ul class="footer_nav">
-         <h4>Documentation</h4>
-         <li><a href="http://help.github.com/">GitHub Help</a></li>
-         <li><a href="http://developer.github.com/">Developer API</a></li>
-         <li><a href="http://github.github.com/github-flavored-markdown/">GitHub Flavored Markdown</a></li>
-         <li><a href="http://pages.github.com/">GitHub Pages</a></li>
-       </ul>
-
-     </div><!-- /.site -->
-  </div><!-- /.upper_footer -->
-
-<div class="lower_footer">
-  <div class="container clearfix">
-    <!--[if IE]><div id="legal_ie"><![endif]-->
-    <![if !IE]><div id="legal"><![endif]>
-      <ul>
-          <li><a href="https://github.com/site/terms">Terms of Service</a></li>
-          <li><a href="https://github.com/site/privacy">Privacy</a></li>
-          <li><a href="https://github.com/security">Security</a></li>
-      </ul>
-
-      <p>&copy; 2012 <span id="_rrt" title="0.10754s from fe3.rs.github.com">GitHub</span> Inc. All rights reserved.</p>
-    </div><!-- /#legal or /#legal_ie-->
-
-      <div class="sponsor">
-        <a href="http://www.rackspace.com" class="logo">
-          <img alt="Dedicated Server" height="36" src="https://a248.e.akamai.net/assets.github.com/images/modules/footer/rackspace_logo.png?v2" width="38" />
-        </a>
-        Powered by the <a href="http://www.rackspace.com ">Dedicated
-        Servers</a> and<br/> <a href="http://www.rackspacecloud.com">Cloud
-        Computing</a> of Rackspace Hosting<span>&reg;</span>
-      </div>
-  </div><!-- /.site -->
-</div><!-- /.lower_footer -->
-
-      </div><!-- /#footer -->
-
-    
-
-<div id="keyboard_shortcuts_pane" class="instapaper_ignore readability-extra" style="display:none">
-  <h2>Keyboard Shortcuts <small><a href="#" class="js-see-all-keyboard-shortcuts">(see all)</a></small></h2>
-
-  <div class="columns threecols">
-    <div class="column first">
-      <h3>Site wide shortcuts</h3>
-      <dl class="keyboard-mappings">
-        <dt>s</dt>
-        <dd>Focus site search</dd>
-      </dl>
-      <dl class="keyboard-mappings">
-        <dt>?</dt>
-        <dd>Bring up this help dialog</dd>
-      </dl>
-    </div><!-- /.column.first -->
-
-    <div class="column middle" style='display:none'>
-      <h3>Commit list</h3>
-      <dl class="keyboard-mappings">
-        <dt>j</dt>
-        <dd>Move selection down</dd>
-      </dl>
-      <dl class="keyboard-mappings">
-        <dt>k</dt>
-        <dd>Move selection up</dd>
-      </dl>
-      <dl class="keyboard-mappings">
-        <dt>c <em>or</em> o <em>or</em> enter</dt>
-        <dd>Open commit</dd>
-      </dl>
-      <dl class="keyboard-mappings">
-        <dt>y</dt>
-        <dd>Expand URL to its canonical form</dd>
-      </dl>
-    </div><!-- /.column.first -->
-
-    <div class="column last" style='display:none'>
-      <h3>Pull request list</h3>
-      <dl class="keyboard-mappings">
-        <dt>j</dt>
-        <dd>Move selection down</dd>
-      </dl>
-      <dl class="keyboard-mappings">
-        <dt>k</dt>
-        <dd>Move selection up</dd>
-      </dl>
-      <dl class="keyboard-mappings">
-        <dt>o <em>or</em> enter</dt>
-        <dd>Open issue</dd>
-      </dl>
-    </div><!-- /.columns.last -->
-
-  </div><!-- /.columns.equacols -->
-
-  <div style='display:none'>
-    <div class="rule"></div>
-
-    <h3>Issues</h3>
-
-    <div class="columns threecols">
-      <div class="column first">
-        <dl class="keyboard-mappings">
-          <dt>j</dt>
-          <dd>Move selection down</dd>
-        </dl>
-        <dl class="keyboard-mappings">
-          <dt>k</dt>
-          <dd>Move selection up</dd>
-        </dl>
-        <dl class="keyboard-mappings">
-          <dt>x</dt>
-          <dd>Toggle selection</dd>
-        </dl>
-        <dl class="keyboard-mappings">
-          <dt>o <em>or</em> enter</dt>
-          <dd>Open issue</dd>
-        </dl>
-      </div><!-- /.column.first -->
-      <div class="column middle">
-        <dl class="keyboard-mappings">
-          <dt>I</dt>
-          <dd>Mark selection as read</dd>
-        </dl>
-        <dl class="keyboard-mappings">
-          <dt>U</dt>
-          <dd>Mark selection as unread</dd>
-        </dl>
-        <dl class="keyboard-mappings">
-          <dt>e</dt>
-          <dd>Close selection</dd>
-        </dl>
-        <dl class="keyboard-mappings">
-          <dt>y</dt>
-          <dd>Remove selection from view</dd>
-        </dl>
-      </div><!-- /.column.middle -->
-      <div class="column last">
-        <dl class="keyboard-mappings">
-          <dt>c</dt>
-          <dd>Create issue</dd>
-        </dl>
-        <dl class="keyboard-mappings">
-          <dt>l</dt>
-          <dd>Create label</dd>
-        </dl>
-        <dl class="keyboard-mappings">
-          <dt>i</dt>
-          <dd>Back to inbox</dd>
-        </dl>
-        <dl class="keyboard-mappings">
-          <dt>u</dt>
-          <dd>Back to issues</dd>
-        </dl>
-        <dl class="keyboard-mappings">
-          <dt>/</dt>
-          <dd>Focus issues search</dd>
-        </dl>
-      </div>
-    </div>
-  </div>
-
-  <div style='display:none'>
-    <div class="rule"></div>
-
-    <h3>Issues Dashboard</h3>
-
-    <div class="columns threecols">
-      <div class="column first">
-        <dl class="keyboard-mappings">
-          <dt>j</dt>
-          <dd>Move selection down</dd>
-        </dl>
-        <dl class="keyboard-mappings">
-          <dt>k</dt>
-          <dd>Move selection up</dd>
-        </dl>
-        <dl class="keyboard-mappings">
-          <dt>o <em>or</em> enter</dt>
-          <dd>Open issue</dd>
-        </dl>
-      </div><!-- /.column.first -->
-    </div>
-  </div>
-
-  <div style='display:none'>
-    <div class="rule"></div>
-
-    <h3>Network Graph</h3>
-    <div class="columns equacols">
-      <div class="column first">
-        <dl class="keyboard-mappings">
-          <dt><span class="badmono">←</span> <em>or</em> h</dt>
-          <dd>Scroll left</dd>
-        </dl>
-        <dl class="keyboard-mappings">
-          <dt><span class="badmono">→</span> <em>or</em> l</dt>
-          <dd>Scroll right</dd>
-        </dl>
-        <dl class="keyboard-mappings">
-          <dt><span class="badmono">↑</span> <em>or</em> k</dt>
-          <dd>Scroll up</dd>
-        </dl>
-        <dl class="keyboard-mappings">
-          <dt><span class="badmono">↓</span> <em>or</em> j</dt>
-          <dd>Scroll down</dd>
-        </dl>
-        <dl class="keyboard-mappings">
-          <dt>t</dt>
-          <dd>Toggle visibility of head labels</dd>
-        </dl>
-      </div><!-- /.column.first -->
-      <div class="column last">
-        <dl class="keyboard-mappings">
-          <dt>shift <span class="badmono">←</span> <em>or</em> shift h</dt>
-          <dd>Scroll all the way left</dd>
-        </dl>
-        <dl class="keyboard-mappings">
-          <dt>shift <span class="badmono">→</span> <em>or</em> shift l</dt>
-          <dd>Scroll all the way right</dd>
-        </dl>
-        <dl class="keyboard-mappings">
-          <dt>shift <span class="badmono">↑</span> <em>or</em> shift k</dt>
-          <dd>Scroll all the way up</dd>
-        </dl>
-        <dl class="keyboard-mappings">
-          <dt>shift <span class="badmono">↓</span> <em>or</em> shift j</dt>
-          <dd>Scroll all the way down</dd>
-        </dl>
-      </div><!-- /.column.last -->
-    </div>
-  </div>
-
-  <div >
-    <div class="rule"></div>
-    <div class="columns threecols">
-      <div class="column first" >
-        <h3>Source Code Browsing</h3>
-        <dl class="keyboard-mappings">
-          <dt>t</dt>
-          <dd>Activates the file finder</dd>
-        </dl>
-        <dl class="keyboard-mappings">
-          <dt>l</dt>
-          <dd>Jump to line</dd>
-        </dl>
-        <dl class="keyboard-mappings">
-          <dt>w</dt>
-          <dd>Switch branch/tag</dd>
-        </dl>
-        <dl class="keyboard-mappings">
-          <dt>y</dt>
-          <dd>Expand URL to its canonical form</dd>
-        </dl>
-      </div>
-    </div>
-  </div>
-</div>
-
-    <div id="markdown-help" class="instapaper_ignore readability-extra">
-  <h2>Markdown Cheat Sheet</h2>
-
-  <div class="cheatsheet-content">
-
-  <div class="mod">
-    <div class="col">
-      <h3>Format Text</h3>
-      <p>Headers</p>
-      <pre>
-# This is an &lt;h1&gt; tag
-## This is an &lt;h2&gt; tag
-###### This is an &lt;h6&gt; tag</pre>
-     <p>Text styles</p>
-     <pre>
-*This text will be italic*
-_This will also be italic_
-**This text will be bold**
-__This will also be bold__
-
-*You **can** combine them*
-</pre>
-    </div>
-    <div class="col">
-      <h3>Lists</h3>
-      <p>Unordered</p>
-      <pre>
-* Item 1
-* Item 2
-  * Item 2a
-  * Item 2b</pre>
-     <p>Ordered</p>
-     <pre>
-1. Item 1
-2. Item 2
-3. Item 3
-   * Item 3a
-   * Item 3b</pre>
-    </div>
-    <div class="col">
-      <h3>Miscellaneous</h3>
-      <p>Images</p>
-      <pre>
-![GitHub Logo](/images/logo.png)
-Format: ![Alt Text](url)
-</pre>
-     <p>Links</p>
-     <pre>
-http://github.com - automatic!
-[GitHub](http://github.com)</pre>
-<p>Blockquotes</p>
-     <pre>
-As Kanye West said:
-
-> We're living the future so
-> the present is our past.
-</pre>
-    </div>
-  </div>
-  <div class="rule"></div>
-
-  <h3>Code Examples in Markdown</h3>
-  <div class="col">
-      <p>Syntax highlighting with <a href="http://github.github.com/github-flavored-markdown/" title="GitHub Flavored Markdown" target="_blank">GFM</a></p>
-      <pre>
-```javascript
-function fancyAlert(arg) {
-  if(arg) {
-    $.facebox({div:'#foo'})
-  }
-}
-```</pre>
-    </div>
-    <div class="col">
-      <p>Or, indent your code 4 spaces</p>
-      <pre>
-Here is a Python code example
-without syntax highlighting:
-
-    def foo:
-      if not bar:
-        return true</pre>
-    </div>
-    <div class="col">
-      <p>Inline code for comments</p>
-      <pre>
-I think you should use an
-`&lt;addr&gt;` element here instead.</pre>
-    </div>
-  </div>
-
-  </div>
-</div>
-
-
-    <div class="ajax-error-message">
-      <p><span class="icon"></span> Something went wrong with that request. Please try again. <a href="javascript:;" class="ajax-error-dismiss">Dismiss</a></p>
-    </div>
-
-    
-    
-    
-  </body>
-</html>
-=======
 <?xml version="1.0" encoding="UTF-8"?>
 <project
     xmlns="http://maven.apache.org/POM/4.0.0"
@@ -1282,5 +113,4 @@
       </modules>
     </profile>
   </profiles>
-</project>
->>>>>>> f84b71b2
+</project>